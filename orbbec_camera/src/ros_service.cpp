/*******************************************************************************
 * Copyright (c) 2023 Orbbec 3D Technology, Inc
 *
 * Licensed under the Apache License, Version 2.0 (the "License");
 * you may not use this file except in compliance with the License.
 * You may obtain a copy of the License at
 *
 *     http://www.apache.org/licenses/LICENSE-2.0
 *
 * Unless required by applicable law or agreed to in writing, software
 * distributed under the License is distributed on an "AS IS" BASIS,
 * WITHOUT WARRANTIES OR CONDITIONS OF ANY KIND, either express or implied.
 * See the License for the specific language governing permissions and
 * limitations under the License.
 *******************************************************************************/

#include "orbbec_camera/ob_camera_node.h"
#include <rclcpp/rclcpp.hpp>
#include <nlohmann/json.hpp>
#include <thread>

#include "orbbec_camera/utils.h"
namespace orbbec_camera {

void OBCameraNode::setupCameraCtrlServices() {
  using std_srvs::srv::SetBool;
  for (auto stream_index : IMAGE_STREAMS) {
    if (!enable_stream_[stream_index]) {
      continue;
    }
    auto stream_name = stream_name_[stream_index];
    std::string service_name = "get_" + stream_name + "_exposure";
    get_exposure_srv_[stream_index] = node_->create_service<GetInt32>(
        service_name,
        [this, stream_index = stream_index](const std::shared_ptr<GetInt32::Request> request,
                                            std::shared_ptr<GetInt32::Response> response) {
          getExposureCallback(request, response, stream_index);
        });

    service_name = "set_" + stream_name + "_exposure";
    set_exposure_srv_[stream_index] = node_->create_service<SetInt32>(
        service_name,
        [this, stream_index = stream_index](const std::shared_ptr<SetInt32::Request> request,
                                            std::shared_ptr<SetInt32::Response> response) {
          setExposureCallback(request, response, stream_index);
        });
    service_name = "get_" + stream_name + "_gain";
    get_gain_srv_[stream_index] = node_->create_service<GetInt32>(
        service_name,
        [this, stream_index = stream_index](const std::shared_ptr<GetInt32::Request> request,
                                            std::shared_ptr<GetInt32::Response> response) {
          getGainCallback(request, response, stream_index);
        });

    service_name = "set_" + stream_name + "_gain";
    set_gain_srv_[stream_index] = node_->create_service<SetInt32>(
        service_name,
        [this, stream_index = stream_index](const std::shared_ptr<SetInt32::Request> request,
                                            std::shared_ptr<SetInt32::Response> response) {
          setGainCallback(request, response, stream_index);
        });
    service_name = "set_" + stream_name + "_auto_exposure";
    set_auto_exposure_srv_[stream_index] = node_->create_service<SetBool>(
        service_name,
        [this, stream_index = stream_index](const std::shared_ptr<SetBool::Request> request,
                                            std::shared_ptr<SetBool::Response> response) {
          setAutoExposureCallback(request, response, stream_index);
        });

    service_name = "toggle_" + stream_name;

    toggle_sensor_srv_[stream_index] = node_->create_service<SetBool>(
        service_name,
        [this, stream_index = stream_index](const std::shared_ptr<SetBool::Request> request,
                                            std::shared_ptr<SetBool::Response> response) {
          toggleSensorCallback(request, response, stream_index);
        });
    service_name = "set_" + stream_name + "_mirror";
    set_mirror_srv_[stream_index] = node_->create_service<SetBool>(
        service_name,
        [this, stream_index = stream_index](const std::shared_ptr<SetBool::Request> request,
                                            std::shared_ptr<SetBool::Response> response) {
          setMirrorCallback(request, response, stream_index);
        });
  }
  set_fan_work_mode_srv_ = node_->create_service<SetInt32>(
      "set_fan_work_mode", [this](const std::shared_ptr<SetInt32::Request> request,
                                  std::shared_ptr<SetInt32::Response> response) {
        setFanWorkModeCallback(request, response);
      });
  set_floor_enable_srv_ = node_->create_service<SetBool>(
      "set_floor_enable", [this](const std::shared_ptr<rmw_request_id_t> request_header,
                                 const std::shared_ptr<SetBool::Request> request,
                                 std::shared_ptr<SetBool::Response> response) {
        setFloorEnableCallback(request_header, request, response);
      });
  set_laser_enable_srv_ = node_->create_service<SetBool>(
      "set_laser_enable", [this](const std::shared_ptr<rmw_request_id_t> request_header,
                                 const std::shared_ptr<SetBool::Request> request,
                                 std::shared_ptr<SetBool::Response> response) {
        setLaserEnableCallback(request_header, request, response);
      });
  set_ldp_enable_srv_ = node_->create_service<SetBool>(
      "set_ldp_enable", [this](const std::shared_ptr<rmw_request_id_t> request_header,
                               const std::shared_ptr<SetBool::Request> request,
                               std::shared_ptr<SetBool::Response> response) {
        setLdpEnableCallback(request_header, request, response);
      });
  get_ldp_status_srv_ = node_->create_service<GetBool>(
      "get_ldp_status", [this](const std::shared_ptr<rmw_request_id_t> request_header,
                               const std::shared_ptr<GetBool::Request> request,
                               std::shared_ptr<GetBool::Response> response) {
        (void)request_header;
        getLdpStatusCallback(request, response);
      });

  get_white_balance_srv_ = node_->create_service<GetInt32>(
      "get_white_balance", [this](const std::shared_ptr<GetInt32::Request> request,
                                  std::shared_ptr<GetInt32::Response> response) {
        getWhiteBalanceCallback(request, response);
      });

  set_white_balance_srv_ = node_->create_service<SetInt32>(
      "set_white_balance", [this](const std::shared_ptr<SetInt32::Request> request,
                                  std::shared_ptr<SetInt32::Response> response) {
        setWhiteBalanceCallback(request, response);
      });
  get_auto_white_balance_srv_ = node_->create_service<GetInt32>(
      "get_auto_white_balance", [this](const std::shared_ptr<GetInt32::Request> request,
                                       std::shared_ptr<GetInt32::Response> response) {
        getAutoWhiteBalanceCallback(request, response);
      });
  set_auto_white_balance_srv_ = node_->create_service<SetBool>(
      "set_auto_white_balance", [this](const std::shared_ptr<SetBool::Request> request,
                                       std::shared_ptr<SetBool::Response> response) {
        setAutoWhiteBalanceCallback(request, response);
      });
  get_device_srv_ = node_->create_service<GetDeviceInfo>(
      "get_device_info", [this](const std::shared_ptr<GetDeviceInfo::Request> request,
                                std::shared_ptr<GetDeviceInfo::Response> response) {
        getDeviceInfoCallback(request, response);
      });
  get_sdk_version_srv_ = node_->create_service<GetString>(
      "get_sdk_version",
      [this](const std::shared_ptr<GetString::Request> request,
             std::shared_ptr<GetString::Response> response) { getSDKVersion(request, response); });
  save_images_srv_ = node_->create_service<std_srvs::srv::Empty>(
      "save_images", [this](const std::shared_ptr<std_srvs::srv::Empty::Request> request,
                            std::shared_ptr<std_srvs::srv::Empty::Response> response) {
        saveImageCallback(request, response);
      });
  save_point_cloud_srv_ = node_->create_service<std_srvs::srv::Empty>(
      "save_point_cloud", [this](const std::shared_ptr<std_srvs::srv::Empty::Request> request,
                                 std::shared_ptr<std_srvs::srv::Empty::Response> response) {
        savePointCloudCallback(request, response);
      });
  switch_ir_camera_srv_ = node_->create_service<SetString>(
      "switch_ir", [this](const std::shared_ptr<SetString::Request> request,
                          std::shared_ptr<SetString::Response> response) {
        switchIRCameraCallback(request, response);
      });
  set_ir_long_exposure_srv_ = node_->create_service<SetBool>(
      "set_ir_long_exposure", [this](const std::shared_ptr<SetBool::Request> request,
                                     std::shared_ptr<SetBool::Response> response) {
        setIRLongExposureCallback(request, response);
      });
  get_ldp_measure_distance_srv_ = node_->create_service<GetInt32>(
      "get_ldp_measure_distance", [this](const std::shared_ptr<GetInt32::Request> request,
                                         std::shared_ptr<GetInt32::Response> response) {
        getLdpMeasureDistanceCallback(request, response);
      });
  set_sync_immediately_srv_ = node_->create_service<SetBool>(
      "set_sync_immediately", [this](const std::shared_ptr<SetBool::Request> request,
                                     std::shared_ptr<SetBool::Response> response) {
        setSYNCImmediatelyCallback(request, response);
      });
  set_reset_timestamp_srv_ = node_->create_service<SetBool>(
      "set_reset_timestamp", [this](const std::shared_ptr<SetBool::Request> request,
                                    std::shared_ptr<SetBool::Response> response) {
        setRESETTimestampCallback(request, response);
      });
  set_interleaver_laser_sync_srv_ = node_->create_service<SetInt32>(
      "set_sync_interleaverlaser", [this](const std::shared_ptr<SetInt32::Request> request,
                                          std::shared_ptr<SetInt32::Response> response) {
        setSYNCInterleaveLaserCallback(request, response);
      });
  set_sync_host_time_srv_ = node_->create_service<SetBool>(
      "set_sync_hosttime", [this](const std::shared_ptr<SetBool::Request> request,
                                  std::shared_ptr<SetBool::Response> response) {
        setSYNCHostimeCallback(request, response);
      });
}

void OBCameraNode::setExposureCallback(const std::shared_ptr<SetInt32::Request>& request,
                                       std::shared_ptr<SetInt32::Response>& response,
                                       const stream_index_pair& stream_index) {
  auto stream = stream_index.first;
  try {
    switch (stream) {
      case OB_STREAM_IR_LEFT:
      case OB_STREAM_IR_RIGHT:
      case OB_STREAM_IR:
        device_->setIntProperty(OB_PROP_IR_EXPOSURE_INT, request->data);
        break;
      case OB_STREAM_DEPTH:
        device_->setIntProperty(OB_PROP_DEPTH_EXPOSURE_INT, request->data);
        break;
      case OB_STREAM_COLOR:
        device_->setIntProperty(OB_PROP_COLOR_EXPOSURE_INT, request->data);
        break;
      default:
        RCLCPP_ERROR(logger_, "%s NOT a video stream", __FUNCTION__);
        break;
    }
    response->success = true;
  } catch (const ob::Error& e) {
    response->success = false;
    response->message = e.getMessage();
  } catch (const std::exception& e) {
    response->success = false;
    response->message = e.what();
  } catch (...) {
    RCLCPP_ERROR(logger_, "%s unknown error %d", __FUNCTION__, __LINE__);
    response->success = false;
    response->message = "unknown error";
  }
}

void OBCameraNode::getGainCallback(const std::shared_ptr<GetInt32::Request>& request,
                                   std::shared_ptr<GetInt32::Response>& response,
                                   const stream_index_pair& stream_index) {
  (void)request;
  auto stream = stream_index.first;
  try {
    switch (stream) {
      case OB_STREAM_IR_LEFT:
      case OB_STREAM_IR_RIGHT:
      case OB_STREAM_IR:
        response->data = device_->getIntProperty(OB_PROP_IR_GAIN_INT);
        break;
      case OB_STREAM_DEPTH:
        response->data = device_->getIntProperty(OB_PROP_DEPTH_GAIN_INT);
        break;
      case OB_STREAM_COLOR:
        response->data = device_->getIntProperty(OB_PROP_COLOR_GAIN_INT);
        break;
      default:
        RCLCPP_ERROR(logger_, " %s NOT a video stream", __FUNCTION__);
        break;
    }
    response->success = true;
  } catch (ob::Error& e) {
    response->success = false;
    response->message = e.getMessage();
  } catch (const std::exception& e) {
    response->success = false;
    response->message = e.what();
  } catch (...) {
    response->success = false;
    response->message = "unknown error";
  }
}

void OBCameraNode::setGainCallback(const std::shared_ptr<SetInt32 ::Request>& request,
                                   std::shared_ptr<SetInt32::Response>& response,
                                   const stream_index_pair& stream_index) {
  auto stream = stream_index.first;
  OBPropertyID prop_id = OB_PROP_IR_GAIN_INT;
  try {
    switch (stream) {
      case OB_STREAM_IR_LEFT:
      case OB_STREAM_IR_RIGHT:
      case OB_STREAM_IR:
        prop_id = OB_PROP_IR_GAIN_INT;
        break;
      case OB_STREAM_DEPTH:
        prop_id = OB_PROP_DEPTH_GAIN_INT;
        break;
      case OB_STREAM_COLOR:
        prop_id = OB_PROP_COLOR_GAIN_INT;
        break;
      default:
        RCLCPP_ERROR(logger_, "%s NOT a video stream", __FUNCTION__);
        response->success = false;
        response->message = "NOT a video stream";
        return;
    }
    auto range = device_->getIntPropertyRange(prop_id);
    if (request->data < range.min || request->data > range.max) {
      response->success = false;
      RCLCPP_INFO_STREAM(logger_, "set gain value out of range");
      response->message = "value out of range";
      return;
    }
    device_->setIntProperty(prop_id, request->data);
    response->success = true;
  } catch (const ob::Error& e) {
    response->success = false;
    response->message = e.getMessage();
  } catch (const std::exception& e) {
    response->success = false;
    response->message = e.what();
  } catch (...) {
    response->success = false;
    response->message = "unknown error";
  }
}

void OBCameraNode::getWhiteBalanceCallback(const std::shared_ptr<GetInt32::Request>& request,
                                           std::shared_ptr<GetInt32::Response>& response) {
  (void)request;
  try {
    response->data = device_->getIntProperty(OB_PROP_COLOR_WHITE_BALANCE_INT);
    response->success = true;
  } catch (const ob::Error& e) {
    response->success = false;
    response->message = e.getMessage();
  } catch (const std::exception& e) {
    response->success = false;
    response->message = e.what();
  } catch (...) {
    response->success = false;
    response->message = "unknown error";
  }
}

void OBCameraNode::setWhiteBalanceCallback(const std::shared_ptr<SetInt32 ::Request>& request,
                                           std::shared_ptr<SetInt32 ::Response>& response) {
  try {
    auto range = device_->getIntPropertyRange(OB_PROP_COLOR_WHITE_BALANCE_INT);
    if (request->data < range.min || request->data > range.max) {
      response->success = false;
      RCLCPP_INFO_STREAM(logger_, "set white balance value out of range");
      response->message = "value out of range";
      return;
    }
    bool auto_white_balance = device_->getBoolProperty(OB_PROP_COLOR_AUTO_WHITE_BALANCE_BOOL);
    if (auto_white_balance) {
      RCLCPP_WARN(logger_, "auto white balance is enabled, set white balance will be ignored");
      response->success = false;
      response->message = "auto white balance is enabled";
      return;
    }
    device_->setIntProperty(OB_PROP_COLOR_WHITE_BALANCE_INT, request->data);
    response->success = true;
  } catch (const ob::Error& e) {
    response->message = e.getMessage();
  } catch (const std::exception& e) {
    response->message = e.what();
    response->success = false;
  } catch (...) {
    response->message = "unknown error";
    response->success = false;
  }
}

void OBCameraNode::getAutoWhiteBalanceCallback(const std::shared_ptr<GetInt32::Request>& request,
                                               std::shared_ptr<GetInt32::Response>& response) {
  (void)request;
  try {
    response->data = device_->getBoolProperty(OB_PROP_COLOR_AUTO_WHITE_BALANCE_BOOL);
    response->success = true;
  } catch (const ob::Error& e) {
    response->success = false;
    response->message = e.getMessage();
  } catch (const std::exception& e) {
    response->message = e.what();
  } catch (...) {
    response->success = false;
    response->message = "unknown error";
  }
}

void OBCameraNode::setAutoWhiteBalanceCallback(const std::shared_ptr<SetBool::Request>& request,
                                               std::shared_ptr<SetBool::Response>& response) {
  try {
    device_->setBoolProperty(OB_PROP_COLOR_AUTO_WHITE_BALANCE_BOOL, request->data);
    response->success = true;
  } catch (const ob::Error& e) {
    response->success = false;
    response->message = e.getMessage();
  } catch (const std::exception& e) {
    response->message = e.what();
  } catch (...) {
    response->success = false;
    response->message = "unknown error";
  }
}

void OBCameraNode::setAutoExposureCallback(
    const std::shared_ptr<std_srvs::srv::SetBool::Request>& request,
    std::shared_ptr<std_srvs::srv::SetBool::Response>& response,
    const stream_index_pair& stream_index) {
  auto stream = stream_index.first;
  OBPropertyID prop_id = OB_PROP_IR_AUTO_EXPOSURE_BOOL;
  try {
    switch (stream) {
      case OB_STREAM_IR_LEFT:
      case OB_STREAM_IR_RIGHT:
      case OB_STREAM_IR:
        prop_id = OB_PROP_IR_AUTO_EXPOSURE_BOOL;
        break;
      case OB_STREAM_DEPTH:
        prop_id = OB_PROP_DEPTH_AUTO_EXPOSURE_BOOL;
        break;
      case OB_STREAM_COLOR:
        prop_id = OB_PROP_COLOR_AUTO_EXPOSURE_BOOL;
        break;
      default:
        RCLCPP_ERROR(logger_, "%s NOT a video stream", __FUNCTION__);
        response->success = false;
        response->message = "NOT a video stream";
        return;
    }
    auto range = device_->getIntPropertyRange(prop_id);
    if (request->data < range.min || request->data > range.max) {
      response->success = false;
      RCLCPP_INFO_STREAM(logger_, "set auto exposure value out of range");
      response->message = "value out of range";
      return;
    }
    device_->setIntProperty(prop_id, request->data);
    response->success = true;
  } catch (const ob::Error& e) {
    response->success = false;
    response->message = e.getMessage();
  } catch (const std::exception& e) {
    response->message = e.what();
  } catch (...) {
    response->success = false;
    response->message = "unknown error";
  }
}

void OBCameraNode::setFanWorkModeCallback(const std::shared_ptr<SetInt32::Request>& request,
                                          std::shared_ptr<SetInt32::Response>& response) {
  (void)response;
  bool fan_mode = request->data;
  try {
    device_->setBoolProperty(OB_PROP_FAN_WORK_MODE_INT, fan_mode);
    response->success = true;
  } catch (const ob::Error& e) {
    response->success = false;
    response->message = e.getMessage();
  } catch (const std::exception& e) {
    response->success = false;
    response->message = e.what();
  } catch (...) {
    response->success = false;
    response->message = "unknown error";
  }
}

void OBCameraNode::setFloorEnableCallback(
    const std::shared_ptr<rmw_request_id_t>& request_header,
    const std::shared_ptr<std_srvs::srv::SetBool::Request>& request,
    std::shared_ptr<std_srvs::srv::SetBool::Response>& response) {
  (void)request_header;
  (void)response;
  bool floor_enable = request->data;
  try {
    device_->setBoolProperty(OB_PROP_FLOOD_BOOL, floor_enable);
    response->success = true;
  } catch (const ob::Error& e) {
    response->success = false;
    response->message = e.getMessage();
  } catch (const std::exception& e) {
    response->success = false;
    response->message = e.what();
  } catch (...) {
    response->success = false;
    response->message = "unknown error";
  }
}

void OBCameraNode::setLaserEnableCallback(
    const std::shared_ptr<rmw_request_id_t>& request_header,
    const std::shared_ptr<std_srvs::srv::SetBool::Request>& request,
    std::shared_ptr<std_srvs::srv::SetBool::Response>& response) {
  (void)request_header;
  (void)response;
<<<<<<< HEAD
  auto device_info = device_->getDeviceInfo();
=======
>>>>>>> a8a4ee2a
  int laser_enable = request->data ? 1 : 0;
  try {
    if (device_->isPropertySupported(OB_PROP_LASER_CONTROL_INT, OB_PERMISSION_READ_WRITE)) {
      device_->setIntProperty(OB_PROP_LASER_CONTROL_INT, laser_enable);
    } else if (device_->isPropertySupported(OB_PROP_LASER_BOOL, OB_PERMISSION_READ_WRITE)) {
      device_->setIntProperty(OB_PROP_LASER_BOOL, laser_enable);
    }
    response->success = true;
  } catch (const ob::Error& e) {
    response->message = e.getMessage();
    response->success = false;
  } catch (const std::exception& e) {
    response->message = e.what();
    response->success = false;
  } catch (...) {
    response->message = "unknown error";
    response->success = false;
  }
}

void OBCameraNode::setLdpEnableCallback(
    const std::shared_ptr<rmw_request_id_t>& request_header,
    const std::shared_ptr<std_srvs::srv::SetBool::Request>& request,
    std::shared_ptr<std_srvs::srv::SetBool::Response>& response) {
  (void)request_header;
  (void)response;
  bool ldp_enable = request->data;
  try {
    device_->setBoolProperty(OB_PROP_LDP_BOOL, ldp_enable);
    response->success = true;
  } catch (const ob::Error& e) {
    response->success = false;
    response->message = e.getMessage();
  } catch (const std::exception& e) {
    response->success = false;
    response->message = e.what();
  } catch (...) {
    response->success = false;
    response->message = "unknown error";
  }
}

void OBCameraNode::getExposureCallback(const std::shared_ptr<GetInt32::Request>& request,
                                       std::shared_ptr<GetInt32 ::Response>& response,
                                       const stream_index_pair& stream_index) {
  (void)request;
  auto stream = stream_index.first;
  try {
    switch (stream) {
      case OB_STREAM_IR_LEFT:
      case OB_STREAM_IR_RIGHT:
      case OB_STREAM_IR:
        response->data = device_->getIntProperty(OB_PROP_IR_EXPOSURE_INT);
        break;
      case OB_STREAM_DEPTH:
        response->data = device_->getIntProperty(OB_PROP_DEPTH_EXPOSURE_INT);
        break;
      case OB_STREAM_COLOR:
        response->data = device_->getIntProperty(OB_PROP_COLOR_EXPOSURE_INT);
        break;
      default:
        RCLCPP_ERROR(logger_, " %s NOT a video stream", __FUNCTION__);
        break;
    }
    response->success = true;
  } catch (const ob::Error& e) {
    response->message = e.getMessage();
    response->success = false;
  } catch (const std::exception& e) {
    response->message = e.what();
    response->success = false;
  } catch (...) {
    response->message = "unknown error";
    response->success = false;
  }
}

void OBCameraNode::getDeviceInfoCallback(const std::shared_ptr<GetDeviceInfo::Request>& request,
                                         std::shared_ptr<GetDeviceInfo::Response>& response) {
  (void)request;
  try {
    auto device_info = device_->getDeviceInfo();
    response->info.name = device_info->getName();
    response->info.serial_number = device_info->getSerialNumber();
    response->info.firmware_version = device_info->getFirmwareVersion();
    response->info.supported_min_sdk_version = device_info->getSupportedMinSdkVersion();
    response->success = true;
  } catch (const ob::Error& e) {
    response->success = false;
    response->message = e.getMessage();
  } catch (const std::exception& e) {
    response->success = false;
    response->message = e.what();
  } catch (...) {
    response->success = false;
    response->message = "unknown error";
  }
}

void OBCameraNode::getSDKVersion(const std::shared_ptr<GetString::Request>& request,
                                 std::shared_ptr<GetString::Response>& response) {
  (void)request;
  try {
    auto device_info = device_->getDeviceInfo();
    nlohmann::json data;
    data["firmware_version"] = device_info->getFirmwareVersion();
    data["supported_min_sdk_version"] = device_info->getSupportedMinSdkVersion();
    data["ros_sdk_version"] = OB_ROS_VERSION_STR;
    data["ob_sdk_version"] = getObSDKVersion();
    response->data = data.dump(2);
    response->success = true;
  } catch (const ob::Error& e) {
    response->success = false;
    response->message = e.getMessage();
  } catch (const std::exception& e) {
    response->success = false;
    response->message = e.what();
  } catch (...) {
    response->success = false;
    response->message = "unknown error";
  }
}

void OBCameraNode::setMirrorCallback(const std::shared_ptr<SetBool::Request>& request,
                                     std::shared_ptr<SetBool::Response>& response,
                                     const stream_index_pair& stream_index) {
  (void)request;
  auto stream = stream_index.first;
  try {
    switch (stream) {
      case OB_STREAM_IR_RIGHT:
        device_->setBoolProperty(OB_PROP_IR_RIGHT_MIRROR_BOOL, request->data);
        break;
      case OB_STREAM_IR_LEFT:
      case OB_STREAM_IR:
        device_->setBoolProperty(OB_PROP_IR_MIRROR_BOOL, request->data);
        break;
      case OB_STREAM_DEPTH:
        device_->setBoolProperty(OB_PROP_DEPTH_MIRROR_BOOL, request->data);
        break;
      case OB_STREAM_COLOR:
        device_->setBoolProperty(OB_PROP_COLOR_MIRROR_BOOL, request->data);
        break;
      default:
        RCLCPP_ERROR(logger_, " %s NOT a video stream", __FUNCTION__);
        break;
    }
    response->success = true;
  } catch (const ob::Error& e) {
    response->message = e.getMessage();
    response->success = false;
  } catch (const std::exception& e) {
    response->message = e.what();
    response->success = false;
  } catch (...) {
    response->message = "unknown error";
    response->success = false;
  }
}

void OBCameraNode::getLdpStatusCallback(const std::shared_ptr<GetBool::Request>& request,
                                        std::shared_ptr<GetBool::Response>& response) {
  (void)request;
  try {
    response->data = device_->getBoolProperty(OB_PROP_LDP_STATUS_BOOL);
    response->success = true;
  } catch (const ob::Error& e) {
    response->message = e.getMessage();
    response->success = false;
  } catch (const std::exception& e) {
    response->message = e.what();
    response->success = false;
  } catch (...) {
    response->message = "unknown error";
    response->success = false;
  }
}

void OBCameraNode::getLdpMeasureDistanceCallback(const std::shared_ptr<GetInt32::Request>& request,
                                                 std::shared_ptr<GetInt32::Response>& response) {
  (void)request;
  try {
    response->data = device_->getIntProperty(OB_PROP_LDP_MEASURE_DISTANCE_INT);
    response->success = true;
  } catch (const ob::Error& e) {
    response->message = e.getMessage();
    response->success = false;
  } catch (const std::exception& e) {
    response->message = e.what();
    response->success = false;
  } catch (...) {
    response->message = "unknown error";
    response->success = false;
  }
}

void OBCameraNode::toggleSensorCallback(const std::shared_ptr<SetBool::Request>& request,
                                        std::shared_ptr<SetBool::Response>& response,
                                        const stream_index_pair& stream_index) {
  std::string msg;
  if (request->data) {
    if (enable_stream_[stream_index]) {
      msg = stream_name_[stream_index] + " Already ON";
    }
    RCLCPP_INFO_STREAM(logger_, "toggling sensor " << stream_name_[stream_index] << " ON");

  } else {
    if (!enable_stream_[stream_index]) {
      msg = stream_name_[stream_index] + " Already OFF";
    }
    RCLCPP_INFO_STREAM(logger_, "toggling sensor " << stream_name_[stream_index] << " OFF");
  }
  if (!msg.empty()) {
    RCLCPP_ERROR_STREAM(logger_, msg);
    response->success = false;
    response->message = msg;
    return;
  }
  response->success = toggleSensor(stream_index, request->data, response->message);
}

bool OBCameraNode::toggleSensor(const stream_index_pair& stream_index, bool enabled,
                                std::string& msg) {
  try {
    pipeline_->stop();
    enable_stream_[stream_index] = enabled;
    setupProfiles();
    startStreams();
    return true;
  } catch (const ob::Error& e) {
    msg = e.getMessage();
    return false;
  } catch (const std::exception& e) {
    msg = e.what();
    return false;
  } catch (...) {
    msg = "unknown error";
    return false;
  }
}

void OBCameraNode::saveImageCallback(const std::shared_ptr<std_srvs::srv::Empty::Request>& request,
                                     std::shared_ptr<std_srvs::srv::Empty::Response>& response) {
  (void)request;
  (void)response;
  for (const auto& stream_index : IMAGE_STREAMS) {
    if (enable_stream_[stream_index]) {
      save_images_[stream_index] = true;
      save_images_count_[stream_index] = 0;
    }
  }
}

void OBCameraNode::savePointCloudCallback(
    const std::shared_ptr<std_srvs::srv::Empty::Request>& request,
    std::shared_ptr<std_srvs::srv::Empty::Response>& response) {
  (void)request;
  (void)response;
  if (enable_point_cloud_) {
    save_point_cloud_ = true;
  }
  if (enable_colored_point_cloud_) {
    save_colored_point_cloud_ = true;
  }
}

void OBCameraNode::switchIRCameraCallback(const std::shared_ptr<SetString::Request>& request,
                                          std::shared_ptr<SetString::Response>& response) {
  if (request->data != "left" && request->data != "right") {
    response->success = false;
    response->message = "invalid ir camera name";
    return;
  }
  try {
    int data = request->data == "left" ? 0 : 1;
    device_->setIntProperty(OB_PROP_IR_CHANNEL_DATA_SOURCE_INT, data);
    response->success = true;
    return;
  } catch (const ob::Error& e) {
    response->message = e.getMessage();
    response->success = false;
  } catch (const std::exception& e) {
    response->message = e.what();
    response->success = false;
  } catch (...) {
    response->message = "unknown error";
    response->success = false;
  }
}
void OBCameraNode::setIRLongExposureCallback(
    const std::shared_ptr<std_srvs::srv::SetBool::Request>& request,
    std::shared_ptr<std_srvs::srv::SetBool::Response>& response) {
  try {
    device_->setBoolProperty(OB_PROP_IR_LONG_EXPOSURE_BOOL, request->data);
    response->success = true;
  } catch (const ob::Error& e) {
    response->message = e.getMessage();
    response->success = false;
  } catch (const std::exception& e) {
    response->message = e.what();
    response->success = false;
  } catch (...) {
    response->message = "unknown error";
    response->success = false;
  }
}

void OBCameraNode::setSYNCImmediatelyCallback(
    const std::shared_ptr<std_srvs::srv::SetBool::Request>& request,
    std::shared_ptr<std_srvs::srv::SetBool::Response>& response) {
  (void)request;
  try {
    TRY_EXECUTE_BLOCK(device_->timerSyncWithHost());
    response->success = true;
  } catch (const ob::Error& e) {
    response->message = e.getMessage();
    response->success = false;
  } catch (const std::exception& e) {
    response->message = e.what();
    response->success = false;
  } catch (...) {
    response->message = "unknown error";
    response->success = false;
  }
}

void OBCameraNode::setRESETTimestampCallback(
    const std::shared_ptr<std_srvs::srv::SetBool::Request>& request,
    std::shared_ptr<std_srvs::srv::SetBool::Response>& response) {
  (void)request;
  try {
    device_->setBoolProperty(OB_PROP_TIMER_RESET_TRIGGER_OUT_ENABLE_BOOL, true);
<<<<<<< HEAD
    response->success = true;
  } catch (const ob::Error& e) {
    response->message = e.getMessage();
    response->success = false;
  } catch (const std::exception& e) {
    response->message = e.what();
    response->success = false;
  } catch (...) {
    response->message = "unknown error";
    response->success = false;
  }
}
void OBCameraNode::setSYNCInterleaveLaserCallback(
    const std::shared_ptr<SetInt32 ::Request>& request,
    std::shared_ptr<SetInt32 ::Response>& response) {
  (void)request;
  try {
    device_->setIntProperty(OB_PROP_FRAME_INTERLEAVE_LASER_PATTERN_SYNC_DELAY_INT, request->data);
    response->success = true;
  } catch (const ob::Error& e) {
    response->message = e.getMessage();
    response->success = false;
  } catch (const std::exception& e) {
    response->message = e.what();
    response->success = false;
  } catch (...) {
    response->message = "unknown error";
    response->success = false;
  }
}
void OBCameraNode::setSYNCHostimeCallback(
    const std::shared_ptr<std_srvs::srv::SetBool::Request>& request,
    std::shared_ptr<std_srvs::srv::SetBool::Response>& response) {
  (void)request;
  try {
    device_->timerSyncWithHost();
=======
    device_->setBoolProperty(OB_PROP_TIMER_RESET_SIGNAL_BOOL, true);
>>>>>>> a8a4ee2a
    response->success = true;
  } catch (const ob::Error& e) {
    response->message = e.getMessage();
    response->success = false;
  } catch (const std::exception& e) {
    response->message = e.what();
    response->success = false;
  } catch (...) {
    response->message = "unknown error";
    response->success = false;
  }
}
<<<<<<< HEAD
=======
void OBCameraNode::setSYNCInterleaveLaserCallback(
    const std::shared_ptr<SetInt32 ::Request>& request,
    std::shared_ptr<SetInt32 ::Response>& response) {
  (void)request;
  try {
    device_->setIntProperty(OB_PROP_FRAME_INTERLEAVE_LASER_PATTERN_SYNC_DELAY_INT, request->data);
    response->success = true;
  } catch (const ob::Error& e) {
    response->message = e.getMessage();
    response->success = false;
  } catch (const std::exception& e) {
    response->message = e.what();
    response->success = false;
  } catch (...) {
    response->message = "unknown error";
    response->success = false;
  }
}
void OBCameraNode::setSYNCHostimeCallback(
    const std::shared_ptr<std_srvs::srv::SetBool::Request>& request,
    std::shared_ptr<std_srvs::srv::SetBool::Response>& response) {
  (void)request;
  try {
    device_->timerSyncWithHost();
    response->success = true;
  } catch (const ob::Error& e) {
    response->message = e.getMessage();
    response->success = false;
  } catch (const std::exception& e) {
    response->message = e.what();
    response->success = false;
  } catch (...) {
    response->message = "unknown error";
    response->success = false;
  }
}
>>>>>>> a8a4ee2a
}  // namespace orbbec_camera<|MERGE_RESOLUTION|>--- conflicted
+++ resolved
@@ -479,10 +479,6 @@
     std::shared_ptr<std_srvs::srv::SetBool::Response>& response) {
   (void)request_header;
   (void)response;
-<<<<<<< HEAD
-  auto device_info = device_->getDeviceInfo();
-=======
->>>>>>> a8a4ee2a
   int laser_enable = request->data ? 1 : 0;
   try {
     if (device_->isPropertySupported(OB_PROP_LASER_CONTROL_INT, OB_PERMISSION_READ_WRITE)) {
@@ -815,7 +811,7 @@
   (void)request;
   try {
     device_->setBoolProperty(OB_PROP_TIMER_RESET_TRIGGER_OUT_ENABLE_BOOL, true);
-<<<<<<< HEAD
+    device_->setBoolProperty(OB_PROP_TIMER_RESET_SIGNAL_BOOL, true);
     response->success = true;
   } catch (const ob::Error& e) {
     response->message = e.getMessage();
@@ -852,58 +848,16 @@
   (void)request;
   try {
     device_->timerSyncWithHost();
-=======
-    device_->setBoolProperty(OB_PROP_TIMER_RESET_SIGNAL_BOOL, true);
->>>>>>> a8a4ee2a
-    response->success = true;
-  } catch (const ob::Error& e) {
-    response->message = e.getMessage();
-    response->success = false;
-  } catch (const std::exception& e) {
-    response->message = e.what();
-    response->success = false;
-  } catch (...) {
-    response->message = "unknown error";
-    response->success = false;
-  }
-}
-<<<<<<< HEAD
-=======
-void OBCameraNode::setSYNCInterleaveLaserCallback(
-    const std::shared_ptr<SetInt32 ::Request>& request,
-    std::shared_ptr<SetInt32 ::Response>& response) {
-  (void)request;
-  try {
-    device_->setIntProperty(OB_PROP_FRAME_INTERLEAVE_LASER_PATTERN_SYNC_DELAY_INT, request->data);
-    response->success = true;
-  } catch (const ob::Error& e) {
-    response->message = e.getMessage();
-    response->success = false;
-  } catch (const std::exception& e) {
-    response->message = e.what();
-    response->success = false;
-  } catch (...) {
-    response->message = "unknown error";
-    response->success = false;
-  }
-}
-void OBCameraNode::setSYNCHostimeCallback(
-    const std::shared_ptr<std_srvs::srv::SetBool::Request>& request,
-    std::shared_ptr<std_srvs::srv::SetBool::Response>& response) {
-  (void)request;
-  try {
-    device_->timerSyncWithHost();
-    response->success = true;
-  } catch (const ob::Error& e) {
-    response->message = e.getMessage();
-    response->success = false;
-  } catch (const std::exception& e) {
-    response->message = e.what();
-    response->success = false;
-  } catch (...) {
-    response->message = "unknown error";
-    response->success = false;
-  }
-}
->>>>>>> a8a4ee2a
+    response->success = true;
+  } catch (const ob::Error& e) {
+    response->message = e.getMessage();
+    response->success = false;
+  } catch (const std::exception& e) {
+    response->message = e.what();
+    response->success = false;
+  } catch (...) {
+    response->message = "unknown error";
+    response->success = false;
+  }
+}
 }  // namespace orbbec_camera