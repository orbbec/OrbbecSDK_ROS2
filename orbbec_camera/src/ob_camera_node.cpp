/*******************************************************************************
 * Copyright (c) 2023 Orbbec 3D Technology, Inc
 *
 * Licensed under the Apache License, Version 2.0 (the "License");
 * you may not use this file except in compliance with the License.
 * You may obtain a copy of the License at
 *
 *     http://www.apache.org/licenses/LICENSE-2.0
 *
 * Unless required by applicable law or agreed to in writing, software
 * distributed under the License is distributed on an "AS IS" BASIS,
 * WITHOUT WARRANTIES OR CONDITIONS OF ANY KIND, either express or implied.
 * See the License for the specific language governing permissions and
 * limitations under the License.
 *******************************************************************************/

#include "orbbec_camera/ob_camera_node.h"
#include <rclcpp/rclcpp.hpp>
#include <thread>
#include <geometry_msgs/msg/transform_stamped.hpp>

#include "orbbec_camera/utils.h"
#include <filesystem>
#include <fstream>
#include "diagnostic_msgs/msg/diagnostic_status.hpp"
#include "libobsensor/hpp/Utils.hpp"

#if defined(USE_RK_HW_DECODER)
#include "orbbec_camera/rk_mpp_decoder.h"
#elif defined(USE_NV_HW_DECODER)
#include "orbbec_camera/jetson_nv_decoder.h"
#endif

namespace orbbec_camera {
using namespace std::chrono_literals;

OBCameraNode::OBCameraNode(rclcpp::Node *node, std::shared_ptr<ob::Device> device,
                           std::shared_ptr<Parameters> parameters, bool use_intra_process)
    : node_(node),
      device_(std::move(device)),
      parameters_(std::move(parameters)),
      logger_(node->get_logger()),
      use_intra_process_(use_intra_process) {
  RCLCPP_INFO_STREAM(logger_,
                     "OBCameraNode: use_intra_process: " << (use_intra_process ? "ON" : "OFF"));
  is_running_.store(true);
  stream_name_[COLOR] = "color";
  stream_name_[DEPTH] = "depth";
  stream_name_[INFRA0] = "ir";
  stream_name_[INFRA1] = "left_ir";
  stream_name_[INFRA2] = "right_ir";
  stream_name_[ACCEL] = "accel";
  stream_name_[GYRO] = "gyro";
  compression_params_.push_back(cv::IMWRITE_PNG_COMPRESSION);
  compression_params_.push_back(0);
  compression_params_.push_back(cv::IMWRITE_PNG_STRATEGY);
  compression_params_.push_back(cv::IMWRITE_PNG_STRATEGY_DEFAULT);
  setupDefaultImageFormat();
  setupTopics();
#if defined(USE_RK_HW_DECODER)
  jpeg_decoder_ = std::make_unique<RKJPEGDecoder>(width_[COLOR], height_[COLOR]);
#elif defined(USE_NV_HW_DECODER)
  jpeg_decoder_ = std::make_unique<JetsonNvJPEGDecoder>(width_[COLOR], height_[COLOR]);
#endif
  if (enable_d2c_viewer_) {
    auto rgb_qos = getRMWQosProfileFromString(image_qos_[COLOR]);
    auto depth_qos = getRMWQosProfileFromString(image_qos_[DEPTH]);
    d2c_viewer_ = std::make_unique<D2CViewer>(node_, rgb_qos, depth_qos);
  }
  if (enable_stream_[COLOR]) {
    rgb_buffer_ = new uint8_t[width_[COLOR] * height_[COLOR] * 4];
  }
  if (enable_colored_point_cloud_ && enable_stream_[DEPTH] && enable_stream_[COLOR]) {
    rgb_point_cloud_buffer_size_ = width_[COLOR] * height_[COLOR] * sizeof(OBColorPoint);
    rgb_point_cloud_buffer_ = new uint8_t[rgb_point_cloud_buffer_size_];
    xy_table_data_size_ = width_[DEPTH] * height_[DEPTH] * 2;
    xy_table_data_ = new float[xy_table_data_size_];
  }
  is_camera_node_initialized_ = true;
}

template <class T>
void OBCameraNode::setAndGetNodeParameter(
    T &param, const std::string &param_name, const T &default_value,
    const rcl_interfaces::msg::ParameterDescriptor &parameter_descriptor) {
  try {
    param = parameters_
                ->setParam(param_name, rclcpp::ParameterValue(default_value),
                           std::function<void(const rclcpp::Parameter &)>(), parameter_descriptor)
                .get<T>();
  } catch (const rclcpp::ParameterTypeException &ex) {
    RCLCPP_ERROR_STREAM(logger_, "Failed to set parameter: " << param_name << ". " << ex.what());
    throw;
  }
}

OBCameraNode::~OBCameraNode() noexcept { clean(); }

void OBCameraNode::rebootDevice() {
  RCLCPP_WARN_STREAM(logger_, "Reboot device");
  clean();
  if (device_) {
    device_->reboot();
    RCLCPP_WARN_STREAM(logger_, "Reboot device DONE");
  }
}

void OBCameraNode::clean() noexcept {
  std::lock_guard<decltype(device_lock_)> lock(device_lock_);
  RCLCPP_WARN_STREAM(logger_, "Do destroy ~OBCameraNode");
  is_running_.store(false);
  RCLCPP_WARN_STREAM(logger_, "Stop tf thread");
  if (tf_thread_ && tf_thread_->joinable()) {
    tf_thread_->join();
  }
  RCLCPP_WARN_STREAM(logger_, "Stop color frame thread");
  if (colorFrameThread_ && colorFrameThread_->joinable()) {
    color_frame_queue_cv_.notify_all();
    colorFrameThread_->join();
  }

  RCLCPP_WARN_STREAM(logger_, "stop streams");
  stopStreams();
  stopIMU();
  delete[] rgb_buffer_;
  rgb_buffer_ = nullptr;

  delete[] rgb_point_cloud_buffer_;
  rgb_point_cloud_buffer_ = nullptr;

  delete[] xy_table_data_;
  xy_table_data_ = nullptr;

  delete[] depth_xy_table_data_;
  depth_xy_table_data_ = nullptr;

  delete[] depth_point_cloud_buffer_;
  depth_point_cloud_buffer_ = nullptr;

  RCLCPP_WARN_STREAM(logger_, "Destroy ~OBCameraNode DONE");
}

void OBCameraNode::setupDevices() {
  auto sensor_list = device_->getSensorList();
  for (size_t i = 0; i < sensor_list->getCount(); i++) {
    auto sensor = sensor_list->getSensor(i);
    auto profiles = sensor->getStreamProfileList();
    for (size_t j = 0; j < profiles->getCount(); j++) {
      auto profile = profiles->getProfile(j);
      stream_index_pair sip{profile->getType(), 0};
      if (sensors_.find(sip) != sensors_.end()) {
        continue;
      }
      sensors_[sip] = sensor;
    }
  }

  for (const auto &[stream_index, enable] : enable_stream_) {
    if (enable && sensors_.find(stream_index) == sensors_.end()) {
      RCLCPP_INFO_STREAM(logger_,
                         magic_enum::enum_name(stream_index.first)
                             << "sensor isn't supported by current device! -- Skipping...");
      enable_stream_[stream_index] = false;
    }
  }
  auto info = device_->getDeviceInfo();
  if (retry_on_usb3_detection_failure_ &&
      device_->isPropertySupported(OB_PROP_DEVICE_USB3_REPEAT_IDENTIFY_BOOL,
                                   OB_PERMISSION_READ_WRITE)) {
    TRY_TO_SET_PROPERTY(setBoolProperty, OB_PROP_DEVICE_USB3_REPEAT_IDENTIFY_BOOL,
                        retry_on_usb3_detection_failure_);
  }
  // if (device_->isPropertySupported(OB_PROP_DEPTH_NOISE_REMOVAL_FILTER_BOOL,
  //                                  OB_PERMISSION_READ_WRITE)) {
  //   TRY_TO_SET_PROPERTY(setBoolProperty, OB_PROP_DEPTH_NOISE_REMOVAL_FILTER_BOOL,
  //                       enable_noise_removal_filter_);
  // }
  if (device_->isPropertySupported(OB_PROP_HEARTBEAT_BOOL, OB_PERMISSION_READ_WRITE)) {
    RCLCPP_INFO_STREAM(logger_, "Setting heartbeat to " << (enable_heartbeat_ ? "ON" : "OFF"));
    TRY_TO_SET_PROPERTY(setBoolProperty, OB_PROP_HEARTBEAT_BOOL, enable_heartbeat_);
  }
  if (max_depth_limit_ > 0 &&
      device_->isPropertySupported(OB_PROP_MAX_DEPTH_INT, OB_PERMISSION_READ_WRITE)) {
    RCLCPP_INFO_STREAM(logger_, "Setting max depth limit to " << max_depth_limit_);
    TRY_TO_SET_PROPERTY(setIntProperty, OB_PROP_MAX_DEPTH_INT, max_depth_limit_);
  }
  if (min_depth_limit_ > 0 &&
      device_->isPropertySupported(OB_PROP_MIN_DEPTH_INT, OB_PERMISSION_READ_WRITE)) {
    RCLCPP_INFO_STREAM(logger_, "Setting min depth limit to " << min_depth_limit_);
    TRY_TO_SET_PROPERTY(setIntProperty, OB_PROP_MIN_DEPTH_INT, min_depth_limit_);
  }
  if (laser_energy_level_ != -1 &&
      device_->isPropertySupported(OB_PROP_LASER_ENERGY_LEVEL_INT, OB_PERMISSION_READ_WRITE)) {
    RCLCPP_INFO_STREAM(logger_, "Setting laser energy level to " << laser_energy_level_);
    auto range = device_->getIntPropertyRange(OB_PROP_LASER_ENERGY_LEVEL_INT);
    if (laser_energy_level_ < range.min || laser_energy_level_ > range.max) {
      RCLCPP_ERROR_STREAM(logger_,
                          "Laser energy level is out of range " << range.min << " - " << range.max);
    } else {
      TRY_TO_SET_PROPERTY(setIntProperty, OB_PROP_LASER_ENERGY_LEVEL_INT, laser_energy_level_);
      auto new_laser_energy_level = device_->getIntProperty(OB_PROP_LASER_ENERGY_LEVEL_INT);
      RCLCPP_INFO_STREAM(logger_,
                         "Laser energy level set to " << new_laser_energy_level << " (new value)");
    }
  }
  if (depth_registration_) {
    RCLCPP_INFO_STREAM(logger_, "Create align filter");
    align_filter_ = std::make_unique<ob::Align>(align_target_stream_);
  }
  if (device_->isPropertySupported(OB_PROP_DISPARITY_TO_DEPTH_BOOL, OB_PERMISSION_READ_WRITE)) {
    TRY_TO_SET_PROPERTY(setBoolProperty, OB_PROP_DISPARITY_TO_DEPTH_BOOL, enable_hardware_d2d_);
    bool is_hardware_d2d = device_->getBoolProperty(OB_PROP_DISPARITY_TO_DEPTH_BOOL);
    std::string d2d_mode = is_hardware_d2d ? "HW D2D" : "SW D2D";
    RCLCPP_INFO_STREAM(logger_, "Depth process is " << d2d_mode);
  }
  if (device_->isPropertySupported(OB_PROP_LDP_BOOL, OB_PERMISSION_READ_WRITE)) {
    RCLCPP_INFO_STREAM(logger_, "Setting LDP to " << (enable_ldp_ ? "ON" : "OFF"));
    TRY_TO_SET_PROPERTY(setBoolProperty, OB_PROP_LDP_BOOL, enable_ldp_);
  }
  if (device_->isPropertySupported(OB_PROP_LASER_CONTROL_INT, OB_PERMISSION_READ_WRITE)) {
    RCLCPP_INFO_STREAM(logger_, "Setting G300 laser control to " << enable_laser_);
    TRY_TO_SET_PROPERTY(setIntProperty, OB_PROP_LASER_CONTROL_INT, enable_laser_);
  }
  if (device_->isPropertySupported(OB_PROP_LASER_BOOL, OB_PERMISSION_READ_WRITE)) {
    RCLCPP_INFO_STREAM(logger_, "Setting laser control to " << enable_laser_);
    TRY_TO_SET_PROPERTY(setIntProperty, OB_PROP_LASER_BOOL, enable_laser_);
  }
  if (device_->isPropertySupported(OB_PROP_LASER_ON_OFF_MODE_INT, OB_PERMISSION_READ_WRITE)) {
    RCLCPP_INFO_STREAM(logger_, "Setting laser on off mode to " << laser_on_off_mode_);
    TRY_TO_SET_PROPERTY(setIntProperty, OB_PROP_LASER_ON_OFF_MODE_INT, laser_on_off_mode_);
  }
  if (!device_preset_.empty()) {
    try {
      RCLCPP_INFO_STREAM(logger_, "Available presets:");
      auto preset_list = device_->getAvailablePresetList();
      for (uint32_t i = 0; i < preset_list->getCount(); i++) {
        RCLCPP_INFO_STREAM(logger_, "Preset " << i << ": " << preset_list->getName(i));
      }
      RCLCPP_INFO_STREAM(logger_, "Load device preset: " << device_preset_);
      TRY_EXECUTE_BLOCK(device_->loadPreset(device_preset_.c_str()));
      RCLCPP_INFO_STREAM(logger_, "Device preset " << device_->getCurrentPresetName() << " loaded");
    } catch (const ob::Error &e) {
      RCLCPP_ERROR_STREAM(logger_, "Failed to load device preset: " << e.getMessage());
    } catch (const std::exception &e) {
      RCLCPP_ERROR_STREAM(logger_, "Failed to load device preset: " << e.what());
    } catch (...) {
      RCLCPP_ERROR_STREAM(logger_, "Failed to load device preset");
    }
  }
  if (!depth_work_mode_.empty()) {
    RCLCPP_INFO_STREAM(logger_, "Set depth work mode: " << depth_work_mode_);
    TRY_EXECUTE_BLOCK(device_->switchDepthWorkMode(depth_work_mode_.c_str()));
  }
  if (!sync_mode_str_.empty()) {
    auto sync_config = device_->getMultiDeviceSyncConfig();
    RCLCPP_INFO_STREAM(logger_,
                       "Current sync mode: " << magic_enum::enum_name(sync_config.syncMode));
    std::transform(sync_mode_str_.begin(), sync_mode_str_.end(), sync_mode_str_.begin(), ::toupper);
    sync_mode_ = OBSyncModeFromString(sync_mode_str_);
    sync_config.syncMode = sync_mode_;
    sync_config.depthDelayUs = depth_delay_us_;
    sync_config.colorDelayUs = color_delay_us_;
    sync_config.trigger2ImageDelayUs = trigger2image_delay_us_;
    sync_config.triggerOutDelayUs = trigger_out_delay_us_;
    sync_config.triggerOutEnable = trigger_out_enabled_;
    sync_config.framesPerTrigger = frames_per_trigger_;
    TRY_EXECUTE_BLOCK(device_->setMultiDeviceSyncConfig(sync_config));
    sync_config = device_->getMultiDeviceSyncConfig();
    RCLCPP_INFO_STREAM(logger_, "Set sync mode: " << magic_enum::enum_name(sync_config.syncMode));
    if (sync_mode_ == OB_MULTI_DEVICE_SYNC_MODE_SOFTWARE_TRIGGERING) {
      RCLCPP_INFO_STREAM(logger_, "Frames per trigger: " << sync_config.framesPerTrigger);
      RCLCPP_INFO_STREAM(logger_,
                         "Software trigger period " << software_trigger_period_.count() << " ms");
      software_trigger_timer_ = node_->create_wall_timer(
          software_trigger_period_, [this]() { TRY_EXECUTE_BLOCK(device_->triggerCapture()); });
    }
  }

  if (device_->isPropertySupported(OB_PROP_DEPTH_PRECISION_LEVEL_INT, OB_PERMISSION_READ_WRITE) &&
      !depth_precision_str_.empty()) {
    auto default_precision_level = device_->getIntProperty(OB_PROP_DEPTH_PRECISION_LEVEL_INT);
    if (default_precision_level != depth_precision_) {
      device_->setIntProperty(OB_PROP_DEPTH_PRECISION_LEVEL_INT, depth_precision_);
      RCLCPP_INFO_STREAM(logger_, "set depth precision to " << depth_precision_str_);
    }
  } else if (device_->isPropertySupported(OB_PROP_DEPTH_UNIT_FLEXIBLE_ADJUSTMENT_FLOAT,
                                          OB_PERMISSION_READ_WRITE) &&
             !depth_precision_str_.empty()) {
    auto depth_unit_flexible_adjustment = depthPrecisionFromString(depth_precision_str_);
    auto range = device_->getFloatPropertyRange(OB_PROP_DEPTH_UNIT_FLEXIBLE_ADJUSTMENT_FLOAT);
    RCLCPP_INFO_STREAM(logger_,
                       "Depth unit flexible adjustment range: " << range.min << " - " << range.max);
    if (depth_unit_flexible_adjustment < range.min || depth_unit_flexible_adjustment > range.max) {
      RCLCPP_ERROR_STREAM(
          logger_, "depth unit flexible adjustment value is out of range, please check the value");
    } else {
      RCLCPP_INFO_STREAM(logger_, "set depth unit to " << depth_unit_flexible_adjustment << "mm");
      TRY_TO_SET_PROPERTY(setFloatProperty, OB_PROP_DEPTH_UNIT_FLEXIBLE_ADJUSTMENT_FLOAT,
                          depth_unit_flexible_adjustment);
    }
  }

  for (const auto &stream_index : IMAGE_STREAMS) {
    if (enable_stream_[stream_index]) {
      OBPropertyID mirrorPropertyID = OB_PROP_DEPTH_MIRROR_BOOL;
      if (stream_index == COLOR) {
        mirrorPropertyID = OB_PROP_COLOR_MIRROR_BOOL;
      } else if (stream_index == DEPTH) {
        mirrorPropertyID = OB_PROP_DEPTH_MIRROR_BOOL;
      } else if (stream_index == INFRA0) {
        mirrorPropertyID = OB_PROP_IR_MIRROR_BOOL;

      } else if (stream_index == INFRA1) {
        mirrorPropertyID = OB_PROP_IR_MIRROR_BOOL;
      } else if (stream_index == INFRA2) {
        mirrorPropertyID = OB_PROP_IR_RIGHT_MIRROR_BOOL;
      }

      if (device_->isPropertySupported(mirrorPropertyID, OB_PERMISSION_WRITE)) {
        RCLCPP_INFO_STREAM(logger_, "Setting " << stream_name_[stream_index] << " mirror to "
                                               << (flip_stream_[stream_index] ? "ON" : "OFF"));
        TRY_TO_SET_PROPERTY(setBoolProperty, mirrorPropertyID, flip_stream_[stream_index]);
      }
    }
  }

  if (device_->isPropertySupported(OB_PROP_DEPTH_SOFT_FILTER_BOOL, OB_PERMISSION_READ_WRITE)) {
    device_->setBoolProperty(OB_PROP_DEPTH_SOFT_FILTER_BOOL, enable_noise_removal_filter_);
  }

  if (device_->isPropertySupported(OB_PROP_COLOR_AUTO_WHITE_BALANCE_BOOL, OB_PERMISSION_WRITE)) {
    RCLCPP_INFO_STREAM(logger_, "Setting color auto white balance to "
                                    << (enable_color_auto_white_balance_ ? "ON" : "OFF"));
    TRY_TO_SET_PROPERTY(setBoolProperty, OB_PROP_COLOR_AUTO_WHITE_BALANCE_BOOL,
                        enable_color_auto_white_balance_);
  }
  if (color_exposure_ != -1 &&
      device_->isPropertySupported(OB_PROP_COLOR_EXPOSURE_INT, OB_PERMISSION_WRITE)) {
    auto range = device_->getIntPropertyRange(OB_PROP_COLOR_EXPOSURE_INT);
    if (color_exposure_ < range.min || color_exposure_ > range.max) {
      RCLCPP_ERROR(logger_, "color exposure value is out of range[%d,%d], please check the value",
                   range.min, range.max);
    } else {
      RCLCPP_INFO_STREAM(logger_, "Setting color exposure to " << color_exposure_);
      TRY_TO_SET_PROPERTY(setIntProperty, OB_PROP_COLOR_EXPOSURE_INT, color_exposure_);
    }
  }
  if (color_gain_ != -1 &&
      device_->isPropertySupported(OB_PROP_COLOR_GAIN_INT, OB_PERMISSION_WRITE)) {
    auto range = device_->getIntPropertyRange(OB_PROP_COLOR_GAIN_INT);
    if (color_gain_ < range.min || color_gain_ > range.max) {
      RCLCPP_ERROR(logger_, "color gain value is out of range[%d,%d], please check the value",
                   range.min, range.max);
    } else {
      RCLCPP_INFO_STREAM(logger_, "Setting color gain to " << color_gain_);
      TRY_TO_SET_PROPERTY(setIntProperty, OB_PROP_COLOR_GAIN_INT, color_gain_);
    }
  }
  if (device_->isPropertySupported(OB_PROP_COLOR_AUTO_EXPOSURE_BOOL, OB_PERMISSION_WRITE)) {
    RCLCPP_INFO_STREAM(
        logger_, "Setting color auto exposure to " << (enable_color_auto_exposure_ ? "ON" : "OFF"));
    TRY_TO_SET_PROPERTY(setBoolProperty, OB_PROP_COLOR_AUTO_EXPOSURE_BOOL,
                        enable_color_auto_exposure_);
  }
  if (color_white_balance_ != -1 &&
      device_->isPropertySupported(OB_PROP_COLOR_WHITE_BALANCE_INT, OB_PERMISSION_WRITE)) {
    TRY_TO_SET_PROPERTY(setBoolProperty, OB_PROP_COLOR_AUTO_WHITE_BALANCE_BOOL, false);
    auto range = device_->getIntPropertyRange(OB_PROP_COLOR_WHITE_BALANCE_INT);
    if (color_white_balance_ < range.min || color_white_balance_ > range.max) {
      RCLCPP_ERROR(logger_,
                   "color white balance value is out of range[%d,%d], please check the value",
                   range.min, range.max);
    } else {
      RCLCPP_INFO_STREAM(logger_, "Setting color white balance to " << color_white_balance_);
      TRY_TO_SET_PROPERTY(setIntProperty, OB_PROP_COLOR_WHITE_BALANCE_INT, color_white_balance_);
    }
  }

  if (color_ae_max_exposure_ != -1 &&
      device_->isPropertySupported(OB_PROP_COLOR_AE_MAX_EXPOSURE_INT, OB_PERMISSION_WRITE)) {
    RCLCPP_INFO_STREAM(logger_, "Setting color AE max exposure to " << color_ae_max_exposure_);
    TRY_TO_SET_PROPERTY(setIntProperty, OB_PROP_COLOR_AE_MAX_EXPOSURE_INT, color_ae_max_exposure_);
  }
  if (color_brightness_ != -1 &&
      device_->isPropertySupported(OB_PROP_COLOR_BRIGHTNESS_INT, OB_PERMISSION_WRITE)) {
    RCLCPP_INFO_STREAM(logger_, "Setting color brightness to " << color_brightness_);
    TRY_TO_SET_PROPERTY(setIntProperty, OB_PROP_COLOR_BRIGHTNESS_INT, color_brightness_);
  }
  // ir ae max
  if (ir_ae_max_exposure_ != -1 &&
      device_->isPropertySupported(OB_PROP_IR_AE_MAX_EXPOSURE_INT, OB_PERMISSION_WRITE)) {
    RCLCPP_INFO_STREAM(logger_, "Setting IR AE max exposure to " << ir_ae_max_exposure_);
    TRY_TO_SET_PROPERTY(setIntProperty, OB_PROP_IR_AE_MAX_EXPOSURE_INT, ir_ae_max_exposure_);
  }
  // ir brightness
  if (ir_brightness_ != -1 &&
      device_->isPropertySupported(OB_PROP_IR_BRIGHTNESS_INT, OB_PERMISSION_WRITE)) {
    RCLCPP_INFO_STREAM(logger_, "Setting IR brightness to " << ir_brightness_);
    TRY_TO_SET_PROPERTY(setIntProperty, OB_PROP_IR_BRIGHTNESS_INT, ir_brightness_);
  }

  if (ir_exposure_ != -1 &&
      device_->isPropertySupported(OB_PROP_IR_EXPOSURE_INT, OB_PERMISSION_WRITE)) {
    auto range = device_->getIntPropertyRange(OB_PROP_IR_EXPOSURE_INT);
    RCLCPP_ERROR(logger_, "ir exposure value is out of range[%d,%d], please check the value",
                 range.min, range.max);
    if (ir_exposure_ < range.min || ir_exposure_ > range.max) {
      RCLCPP_ERROR(logger_, "ir exposure value is out of range[%d,%d], please check the value",
                   range.min, range.max);
    } else {
      RCLCPP_INFO_STREAM(logger_, "Setting IR exposure to " << ir_exposure_);
      TRY_TO_SET_PROPERTY(setIntProperty, OB_PROP_IR_EXPOSURE_INT, ir_exposure_);
    }
  }
  if (ir_gain_ != -1 && device_->isPropertySupported(OB_PROP_IR_GAIN_INT, OB_PERMISSION_WRITE)) {
    auto range = device_->getIntPropertyRange(OB_PROP_IR_GAIN_INT);
    RCLCPP_ERROR(logger_, "ir gain value is out of range[%d,%d], please check the value", range.min,
                 range.max);
    if (ir_gain_ < range.min || ir_gain_ > range.max) {
      RCLCPP_ERROR(logger_, "ir gain value is out of range[%d,%d], please check the value",
                   range.min, range.max);
    } else {
      RCLCPP_INFO_STREAM(logger_, "Setting IR gain to " << ir_gain_);
      TRY_TO_SET_PROPERTY(setIntProperty, OB_PROP_IR_GAIN_INT, ir_gain_);
    }
  }
  if (device_->isPropertySupported(OB_PROP_IR_AUTO_EXPOSURE_BOOL, OB_PERMISSION_WRITE)) {
    RCLCPP_INFO_STREAM(logger_,
                       "Setting IR auto exposure to " << (enable_ir_auto_exposure_ ? "ON" : "OFF"));
    TRY_TO_SET_PROPERTY(setBoolProperty, OB_PROP_IR_AUTO_EXPOSURE_BOOL, enable_ir_auto_exposure_);
  }
  if (device_->isPropertySupported(OB_PROP_IR_LONG_EXPOSURE_BOOL, OB_PERMISSION_WRITE)) {
    RCLCPP_INFO_STREAM(logger_,
                       "Setting IR long exposure to " << (enable_ir_long_exposure_ ? "ON" : "OFF"));
    TRY_TO_SET_PROPERTY(setBoolProperty, OB_PROP_IR_LONG_EXPOSURE_BOOL, enable_ir_long_exposure_);
  }

  if (device_->isPropertySupported(OB_PROP_DEPTH_MAX_DIFF_INT, OB_PERMISSION_WRITE)) {
    auto default_noise_removal_filter_min_diff =
        device_->getIntProperty(OB_PROP_DEPTH_MAX_DIFF_INT);
    RCLCPP_INFO_STREAM(logger_, "default_noise_removal_filter_min_diff: "
                                    << default_noise_removal_filter_min_diff);
    if (noise_removal_filter_min_diff_ != -1 &&
        default_noise_removal_filter_min_diff != noise_removal_filter_min_diff_) {
      device_->setIntProperty(OB_PROP_DEPTH_MAX_DIFF_INT, noise_removal_filter_min_diff_);
      auto new_noise_removal_filter_min_diff = device_->getIntProperty(OB_PROP_DEPTH_MAX_DIFF_INT);
      RCLCPP_INFO_STREAM(logger_, "after set noise_removal_filter_min_diff: "
                                      << new_noise_removal_filter_min_diff);
    }
  }

  if (device_->isPropertySupported(OB_PROP_DEPTH_MAX_SPECKLE_SIZE_INT, OB_PERMISSION_WRITE)) {
    auto default_noise_removal_filter_max_size =
        device_->getIntProperty(OB_PROP_DEPTH_MAX_SPECKLE_SIZE_INT);
    RCLCPP_INFO_STREAM(logger_, "default_noise_removal_filter_max_size: "
                                    << default_noise_removal_filter_max_size);
    if (noise_removal_filter_max_size_ != -1 &&
        default_noise_removal_filter_max_size != noise_removal_filter_max_size_) {
      device_->setIntProperty(OB_PROP_DEPTH_MAX_SPECKLE_SIZE_INT, noise_removal_filter_max_size_);
      auto new_noise_removal_filter_max_size =
          device_->getIntProperty(OB_PROP_DEPTH_MAX_SPECKLE_SIZE_INT);
      RCLCPP_INFO_STREAM(logger_, "after set noise_removal_filter_max_size: "
                                      << new_noise_removal_filter_max_size);
    }
  }
}

void OBCameraNode::setupDepthPostProcessFilter() {
  auto depth_sensor = device_->getSensor(OB_SENSOR_DEPTH);
  // set depth sensor to filter
  filter_list_ = depth_sensor->createRecommendedFilters();
  if (!filter_list_.empty()) {
    // RCLCPP_ERROR(logger_, "Failed to get depth sensor filter list");
    return;
  }
  for (size_t i = 0; i < filter_list_.size(); i++) {
    auto filter = filter_list_[i];
    std::map<std::string, bool> filter_params = {
        {"DecimationFilter", enable_decimation_filter_},
        {"HDRMerge", enable_hdr_merge_},
        {"SequencedFilter", enable_sequence_id_filter_},
        {"ThresholdFilter", enable_threshold_filter_},
        {"NoiseRemovalFilter", enable_noise_removal_filter_},
        {"SpatialAdvancedFilter", enable_spatial_filter_},
        {"TemporalFilter", enable_temporal_filter_},
        {"HoleFillingFilter", enable_hole_filling_filter_},

    };
    std::string filter_name = filter->type();
    RCLCPP_INFO_STREAM(logger_, "Setting " << filter_name << "......");
    if (filter_params.find(filter_name) != filter_params.end()) {
      std::string value = filter_params[filter_name] ? "true" : "false";
      RCLCPP_INFO_STREAM(logger_, "set " << filter_name << " to " << value);
      filter->enable(filter_params[filter_name]);
      filter_status_[filter_name] = filter_params[filter_name];
    }
    if (filter_name == "DecimationFilter" && enable_decimation_filter_) {
      auto decimation_filter = filter->as<ob::DecimationFilter>();
      auto range = decimation_filter->getScaleRange();
      if (decimation_filter_scale_ != -1 && decimation_filter_scale_ < range.max &&
          decimation_filter_scale_ > range.min) {
        RCLCPP_INFO_STREAM(logger_,
                           "Set decimation filter scale value to " << decimation_filter_scale_);
        decimation_filter->setScaleValue(decimation_filter_scale_);
      }
      if (decimation_filter_scale_ != -1 &&
          (decimation_filter_scale_ < range.min || decimation_filter_scale_ > range.max)) {
        RCLCPP_ERROR_STREAM(logger_, "Decimation filter scale value is out of range "
                                         << range.min << " - " << range.max);
      }
    } else if (filter_name == "ThresholdFilter" && enable_threshold_filter_) {
      auto threshold_filter = filter->as<ob::ThresholdFilter>();
      if (threshold_filter_min_ != -1 && threshold_filter_max_ != -1) {
        RCLCPP_INFO_STREAM(logger_, "Set threshold filter value range to "
                                        << threshold_filter_min_ << " - " << threshold_filter_max_);
        threshold_filter->setValueRange(threshold_filter_min_, threshold_filter_max_);
      }
    } else if (filter_name == "SpatialAdvancedFilter" && enable_spatial_filter_) {
      auto spatial_filter = filter->as<ob::SpatialAdvancedFilter>();
      if (spatial_filter_alpha_ != -1.0 && spatial_filter_magnitude_ != -1 &&
          spatial_filter_radius_ != -1 && spatial_filter_diff_threshold_ != -1) {
        OBSpatialAdvancedFilterParams params{};
        params.alpha = spatial_filter_alpha_;
        params.magnitude = spatial_filter_magnitude_;
        params.radius = spatial_filter_radius_;
        params.disp_diff = spatial_filter_diff_threshold_;
        spatial_filter->setFilterParams(params);
      }
    } else if (filter_name == "TemporalFilter" && enable_temporal_filter_) {
      auto temporal_filter = filter->as<ob::TemporalFilter>();
      if (temporal_filter_diff_threshold_ != -1.0 && temporal_filter_weight_ != -1.0) {
        RCLCPP_INFO_STREAM(logger_, "Set temporal filter value to "
                                        << temporal_filter_diff_threshold_ << " - "
                                        << temporal_filter_weight_);
        temporal_filter->setDiffScale(temporal_filter_diff_threshold_);
        temporal_filter->setWeight(temporal_filter_weight_);
      }
    } else if (filter_name == "HoleFillingFilter" && enable_hole_filling_filter_ &&
               !hole_filling_filter_mode_.empty()) {
      auto hole_filling_filter = filter->as<ob::HoleFillingFilter>();
      RCLCPP_INFO_STREAM(logger_,
                         "Default hole filling filter mode: " << hole_filling_filter_mode_);
      OBHoleFillingMode hole_filling_mode = holeFillingModeFromString(hole_filling_filter_mode_);
      hole_filling_filter->setFilterMode(hole_filling_mode);
    } else if (filter_name == "SequenceIdFilter" && enable_sequence_id_filter_) {
      auto sequenced_filter = filter->as<ob::SequenceIdFilter>();
      if (sequence_id_filter_id_ != -1) {
        sequenced_filter->selectSequenceId(sequence_id_filter_id_);
      }
    } else if (filter_name == "NoiseRemovalFilter" && enable_noise_removal_filter_) {
      auto noise_removal_filter = filter->as<ob::NoiseRemovalFilter>();
      OBNoiseRemovalFilterParams params = noise_removal_filter->getFilterParams();
      RCLCPP_INFO_STREAM(logger_, "Default noise removal filter params: "
                                      << "disp_diff: " << params.disp_diff
                                      << ", max_size: " << params.max_size);
      params.disp_diff = noise_removal_filter_min_diff_;
      params.max_size = noise_removal_filter_max_size_;
      RCLCPP_INFO_STREAM(logger_, "Set noise removal filter params: "
                                      << "disp_diff: " << params.disp_diff
                                      << ", max_size: " << params.max_size);
      if (noise_removal_filter_min_diff_ != -1 && noise_removal_filter_max_size_ != -1) {
        noise_removal_filter->setFilterParams(params);
      }
    } else if (filter_name == "HDRMerge" && enable_hdr_merge_) {
      if (hdr_merge_exposure_1_ != -1 && hdr_merge_gain_1_ != -1 && hdr_merge_exposure_2_ != -1 &&
          hdr_merge_gain_2_ != -1) {
        auto hdr_merge_filter = filter->as<ob::HdrMerge>();
        hdr_merge_filter->enable(true);
        RCLCPP_INFO_STREAM(logger_, "Set HDR merge filter params: "
                                        << "exposure_1: " << hdr_merge_exposure_1_
                                        << ", gain_1: " << hdr_merge_gain_1_
                                        << ", exposure_2: " << hdr_merge_exposure_2_
                                        << ", gain_2: " << hdr_merge_gain_2_);
        auto config = OBHdrConfig();
        config.enable = true;
        config.exposure_1 = hdr_merge_exposure_1_;
        config.gain_1 = hdr_merge_gain_1_;
        config.exposure_2 = hdr_merge_exposure_2_;
        config.gain_2 = hdr_merge_gain_2_;
        device_->setStructuredData(OB_STRUCT_DEPTH_HDR_CONFIG,
                                   reinterpret_cast<const uint8_t *>(&config), sizeof(config));
      }
    } else {
      RCLCPP_INFO_STREAM(logger_, "Skip setting filter: " << filter_name);
    }
  }
}

void OBCameraNode::selectBaseStream() {
  if (enable_stream_[DEPTH]) {
    base_stream_ = DEPTH;
  } else if (enable_stream_[INFRA0]) {
    base_stream_ = INFRA0;
  } else if (enable_stream_[INFRA1]) {
    base_stream_ = INFRA1;
  } else if (enable_stream_[INFRA2]) {
    base_stream_ = INFRA2;
  } else if (enable_stream_[COLOR]) {
    base_stream_ = COLOR;
  }
}

void OBCameraNode::printSensorProfiles(const std::shared_ptr<ob::Sensor> &sensor) {
  auto profiles = sensor->getStreamProfileList();
  for (size_t i = 0; i < profiles->getCount(); i++) {
    auto origin_profile = profiles->getProfile(i);
    if (sensor->getType() == OB_SENSOR_COLOR) {
      auto profile = origin_profile->as<ob::VideoStreamProfile>();
      RCLCPP_INFO_STREAM(
          logger_, "color profile: " << profile->getWidth() << "x" << profile->getHeight() << " "
                                     << profile->getFps() << "fps " << profile->getFormat());
    } else if (sensor->getType() == OB_SENSOR_DEPTH) {
      auto profile = origin_profile->as<ob::VideoStreamProfile>();
      RCLCPP_INFO_STREAM(
          logger_, "depth profile: " << profile->getWidth() << "x" << profile->getHeight() << " "
                                     << profile->getFps() << "fps " << profile->getFormat());
    } else if (sensor->getType() == OB_SENSOR_IR) {
      auto profile = origin_profile->as<ob::VideoStreamProfile>();
      RCLCPP_INFO_STREAM(logger_, "ir profile: " << profile->getWidth() << "x"
                                                 << profile->getHeight() << " " << profile->getFps()
                                                 << "fps " << profile->getFormat());
    } else if (sensor->getType() == OB_SENSOR_ACCEL) {
      auto profile = origin_profile->as<ob::AccelStreamProfile>();
      RCLCPP_INFO_STREAM(logger_, "accel profile: sampleRate " << profile->getSampleRate()
                                                               << "  full scale_range "
                                                               << profile->getFullScaleRange());
    } else if (sensor->getType() == OB_SENSOR_GYRO) {
      auto profile = origin_profile->as<ob::GyroStreamProfile>();
      RCLCPP_INFO_STREAM(logger_, "gyro profile: sampleRate " << profile->getSampleRate()
                                                              << "  full scale_range "
                                                              << profile->getFullScaleRange());
    } else {
      RCLCPP_INFO_STREAM(logger_, "unknown profile: " << magic_enum::enum_name(sensor->getType()));
    }
  }
}

void OBCameraNode::setupProfiles() {
  // Image stream
  for (const auto &elem : IMAGE_STREAMS) {
    if (enable_stream_[elem]) {
      const auto &sensor = sensors_[elem];
      CHECK_NOTNULL(sensor.get());
      auto profiles = sensor->getStreamProfileList();
      CHECK_NOTNULL(profiles.get());
      CHECK(profiles->getCount() > 0);
      for (size_t i = 0; i < profiles->getCount(); i++) {
        auto base_profile = profiles->getProfile(i)->as<ob::VideoStreamProfile>();
        if (base_profile == nullptr) {
          throw std::runtime_error("Failed to get profile " + std::to_string(i));
        }
        auto profile = base_profile->as<ob::VideoStreamProfile>();
        if (profile == nullptr) {
          throw std::runtime_error("Failed cast profile to VideoStreamProfile");
        }
        RCLCPP_DEBUG_STREAM(
            logger_, "Sensor profile: "
                         << "stream_type: " << magic_enum::enum_name(profile->getType())
                         << "Format: " << profile->getFormat() << ", Width: " << profile->getWidth()
                         << ", Height: " << profile->getHeight() << ", FPS: " << profile->getFps());
        supported_profiles_[elem].emplace_back(profile);
      }
      std::shared_ptr<ob::VideoStreamProfile> selected_profile;
      std::shared_ptr<ob::VideoStreamProfile> default_profile;
      try {
        if (width_[elem] == 0 && height_[elem] == 0 && fps_[elem] == 0 &&
            format_[elem] == OB_FORMAT_UNKNOWN) {
          selected_profile = profiles->getProfile(0)->as<ob::VideoStreamProfile>();
        } else {
          selected_profile = profiles->getVideoStreamProfile(width_[elem], height_[elem],
                                                             format_[elem], fps_[elem]);
        }

      } catch (const ob::Error &ex) {
        RCLCPP_ERROR_STREAM(
            logger_, "Failed to get " << stream_name_[elem] << "  profile: " << ex.getMessage());
        RCLCPP_ERROR_STREAM(
            logger_, "Stream: " << magic_enum::enum_name(elem.first)
                                << ", Stream Index: " << elem.second << ", Width: " << width_[elem]
                                << ", Height: " << height_[elem] << ", FPS: " << fps_[elem]
                                << ", Format: " << magic_enum::enum_name(format_[elem]));
        RCLCPP_ERROR(logger_,
                     "Error: The device might be connected via USB 2.0. Please verify your "
                     "configuration and try again. The current process will now exit.");
        RCLCPP_INFO_STREAM(logger_, "Available profiles:");
        printSensorProfiles(sensor);
        RCLCPP_ERROR(logger_, "Because can not set this stream, so exit.");
        exit(-1);
      }

      if (!selected_profile) {
        RCLCPP_WARN_STREAM(logger_, "Given stream configuration is not supported by the device! "
                                        << " Stream: " << magic_enum::enum_name(elem.first)
                                        << ", Stream Index: " << elem.second
                                        << ", Width: " << width_[elem]
                                        << ", Height: " << height_[elem] << ", FPS: " << fps_[elem]
                                        << ", Format: " << magic_enum::enum_name(format_[elem]));
        if (default_profile) {
          RCLCPP_WARN_STREAM(logger_, "Using default profile instead.");
          RCLCPP_WARN_STREAM(logger_, "default FPS " << default_profile->getFps());
          selected_profile = default_profile;
        } else {
          RCLCPP_ERROR_STREAM(
              logger_, " NO default_profile found , Stream: " << magic_enum::enum_name(elem.first)
                                                              << " will be disable");
          enable_stream_[elem] = false;
          continue;
        }
      }
      CHECK_NOTNULL(selected_profile);
      stream_profile_[elem] = selected_profile;
      height_[elem] = static_cast<int>(selected_profile->getHeight());
      width_[elem] = static_cast<int>(selected_profile->getWidth());
      fps_[elem] = static_cast<int>(selected_profile->getFps());
      format_[elem] = selected_profile->getFormat();
      updateImageConfig(elem);
      if (selected_profile->format() == OB_FORMAT_BGRA) {
        images_[elem] = cv::Mat(height_[elem], width_[elem], CV_8UC4, cv::Scalar(0, 0, 0, 0));
        encoding_[elem] = sensor_msgs::image_encodings::BGRA8;
        unit_step_size_[COLOR] = 4 * sizeof(uint8_t);
      } else if (selected_profile->format() == OB_FORMAT_RGBA) {
        images_[elem] = cv::Mat(height_[elem], width_[elem], CV_8UC4, cv::Scalar(0, 0, 0, 0));
        encoding_[elem] = sensor_msgs::image_encodings::RGBA8;
        unit_step_size_[COLOR] = 4 * sizeof(uint8_t);
      } else {
        images_[elem] =
            cv::Mat(height_[elem], width_[elem], image_format_[elem], cv::Scalar(0, 0, 0));
      }
      RCLCPP_INFO_STREAM(logger_,
                         " stream "
                             << stream_name_[elem]
                             << " is enabled - width: " << selected_profile->getWidth()
                             << ", height: " << selected_profile->getHeight()
                             << ", fps: " << selected_profile->getFps() << ", "
                             << "Format: " << magic_enum::enum_name(selected_profile->getFormat()));
    }
  }
  // IMU
  for (const auto &stream_index : HID_STREAMS) {
    if (!enable_stream_[stream_index]) {
      continue;
    }
    try {
      auto profile_list = sensors_[stream_index]->getStreamProfileList();
      if (stream_index == ACCEL) {
        auto full_scale_range = fullAccelScaleRangeFromString(imu_range_[stream_index]);
        auto sample_rate = sampleRateFromString(imu_rate_[stream_index]);
        auto profile = profile_list->getAccelStreamProfile(full_scale_range, sample_rate);
        stream_profile_[stream_index] = profile;
      } else if (stream_index == GYRO) {
        auto full_scale_range = fullGyroScaleRangeFromString(imu_range_[stream_index]);
        auto sample_rate = sampleRateFromString(imu_rate_[stream_index]);
        auto profile = profile_list->getGyroStreamProfile(full_scale_range, sample_rate);
        stream_profile_[stream_index] = profile;
      }
      RCLCPP_INFO_STREAM(logger_, "stream " << stream_name_[stream_index] << " full scale range "
                                            << imu_range_[stream_index] << " sample rate "
                                            << imu_rate_[stream_index]);
    } catch (const ob::Error &e) {
      RCLCPP_INFO_STREAM(logger_, "Failed to setup << " << stream_name_[stream_index]
                                                        << " profile: " << e.getMessage());
      enable_stream_[stream_index] = false;
      stream_profile_[stream_index] = nullptr;
    }
  }
}
void OBCameraNode::updateImageConfig(const stream_index_pair &stream_index) {
  if (format_[stream_index] == OB_FORMAT_Y8) {
    image_format_[stream_index] = CV_8UC1;
    encoding_[stream_index] = stream_index.first == OB_STREAM_DEPTH
                                  ? sensor_msgs::image_encodings::TYPE_8UC1
                                  : sensor_msgs::image_encodings::MONO8;
    unit_step_size_[stream_index] = sizeof(uint8_t);
  }
  if (format_[stream_index] == OB_FORMAT_MJPG) {
    if (stream_index.first == OB_STREAM_IR || stream_index.first == OB_STREAM_IR_LEFT ||
        stream_index.first == OB_STREAM_IR_RIGHT) {
      image_format_[stream_index] = CV_8UC1;
      encoding_[stream_index] = sensor_msgs::image_encodings::MONO8;
      unit_step_size_[stream_index] = sizeof(uint8_t);
    }
  }
  if (format_[stream_index] == OB_FORMAT_Y16 && stream_index == COLOR) {
    image_format_[stream_index] = CV_16UC1;
    encoding_[stream_index] = sensor_msgs::image_encodings::MONO16;
    unit_step_size_[stream_index] = sizeof(uint16_t);
  }
}
int OBCameraNode::init_interleave_hdr_param() {
  device_->setIntProperty(OB_PROP_FRAME_INTERLEAVE_CONFIG_INDEX_INT, 1);
  device_->setIntProperty(OB_PROP_LASER_CONTROL_INT, hdr_index1_laser_control_);
  device_->setIntProperty(OB_PROP_DEPTH_EXPOSURE_INT, hdr_index1_depth_exposure_);
  device_->setIntProperty(OB_PROP_DEPTH_GAIN_INT, hdr_index1_depth_gain_);
  device_->setIntProperty(OB_PROP_IR_BRIGHTNESS_INT, hdr_index1_ir_brightness_);
  device_->setIntProperty(OB_PROP_IR_AE_MAX_EXPOSURE_INT, hdr_index1_ir_ae_max_exposure_);

  // set interleaveae
  device_->setIntProperty(OB_PROP_FRAME_INTERLEAVE_CONFIG_INDEX_INT, 0);
  device_->setIntProperty(OB_PROP_LASER_CONTROL_INT, hdr_index0_laser_control_);
  device_->setIntProperty(OB_PROP_DEPTH_EXPOSURE_INT, hdr_index0_depth_exposure_);
  device_->setIntProperty(OB_PROP_DEPTH_GAIN_INT, hdr_index0_depth_gain_);
  device_->setIntProperty(OB_PROP_IR_BRIGHTNESS_INT, hdr_index0_ir_brightness_);
  device_->setIntProperty(OB_PROP_IR_AE_MAX_EXPOSURE_INT, hdr_index0_ir_ae_max_exposure_);
  return 0;
}

<<<<<<< HEAD
int OBCameraNode::init_interleave_hdr_param() {
  device_->setIntProperty(OB_PROP_FRAME_INTERLEAVE_CONFIG_INDEX_INT, 1);
  device_->setIntProperty(OB_PROP_LASER_CONTROL_INT, hdr_index1_laser_control_);
  device_->setIntProperty(OB_PROP_DEPTH_EXPOSURE_INT, hdr_index1_depth_exposure_);
  device_->setIntProperty(OB_PROP_DEPTH_GAIN_INT, hdr_index1_depth_gain_);
  device_->setIntProperty(OB_PROP_IR_BRIGHTNESS_INT, hdr_index1_ir_brightness_);
  device_->setIntProperty(OB_PROP_IR_AE_MAX_EXPOSURE_INT, hdr_index1_ir_ae_max_exposure_);

  // set interleaveae
  device_->setIntProperty(OB_PROP_FRAME_INTERLEAVE_CONFIG_INDEX_INT, 0);
  device_->setIntProperty(OB_PROP_LASER_CONTROL_INT, hdr_index0_laser_control_);
  device_->setIntProperty(OB_PROP_DEPTH_EXPOSURE_INT, hdr_index0_depth_exposure_);
  device_->setIntProperty(OB_PROP_DEPTH_GAIN_INT, hdr_index0_depth_gain_);
  device_->setIntProperty(OB_PROP_IR_BRIGHTNESS_INT, hdr_index0_ir_brightness_);
  device_->setIntProperty(OB_PROP_IR_AE_MAX_EXPOSURE_INT, hdr_index0_ir_ae_max_exposure_);
  return 0;
}

=======
>>>>>>> a8a4ee2a
int OBCameraNode::init_interleave_laser_param() {
  device_->setIntProperty(OB_PROP_FRAME_INTERLEAVE_CONFIG_INDEX_INT, 1);
  device_->setIntProperty(OB_PROP_LASER_CONTROL_INT, laser_index1_laser_control_);
  device_->setIntProperty(OB_PROP_DEPTH_EXPOSURE_INT, laser_index1_depth_exposure_);
  device_->setIntProperty(OB_PROP_DEPTH_GAIN_INT, laser_index1_depth_gain_);
  device_->setIntProperty(OB_PROP_IR_BRIGHTNESS_INT, laser_index1_ir_brightness_);
  device_->setIntProperty(OB_PROP_IR_AE_MAX_EXPOSURE_INT, laser_index1_ir_ae_max_exposure_);

  // set interleaveae
  device_->setIntProperty(OB_PROP_FRAME_INTERLEAVE_CONFIG_INDEX_INT, 0);
  device_->setIntProperty(OB_PROP_LASER_CONTROL_INT, laser_index0_laser_control_);
  device_->setIntProperty(OB_PROP_DEPTH_EXPOSURE_INT, laser_index0_depth_exposure_);
  device_->setIntProperty(OB_PROP_DEPTH_GAIN_INT, laser_index0_depth_gain_);
  device_->setIntProperty(OB_PROP_IR_BRIGHTNESS_INT, laser_index0_ir_brightness_);
  device_->setIntProperty(OB_PROP_IR_AE_MAX_EXPOSURE_INT, laser_index0_ir_ae_max_exposure_);
  return 0;
}
<<<<<<< HEAD

=======
>>>>>>> a8a4ee2a
void OBCameraNode::startStreams() {
  if (pipeline_ != nullptr) {
    pipeline_.reset();
  }
  pipeline_ = std::make_unique<ob::Pipeline>(device_);

  try {
    setupPipelineConfig();
<<<<<<< HEAD

    if (interleave_frame_enable_) {
      // set interleave mode
      if (interleave_ae_mode_ == "hdr") {
        RCLCPP_INFO_STREAM(logger_, "Setting interleave mode to hdr");
        device_->loadFrameInterleave("hdr interleave");
        init_interleave_hdr_param();
      } else if (interleave_ae_mode_ == "laser") {
        RCLCPP_INFO_STREAM(logger_, "Setting interleave mode to laser");
        device_->loadFrameInterleave("laser interleave");
        init_interleave_laser_param();
      } else {
        RCLCPP_INFO_STREAM(logger_, "Setting interleave mode to nothing");
      }
=======
    // set interleave mode
    if (interleave_ae_mode_ == "hdr" && interleave_frame_enable_) {
      RCLCPP_INFO_STREAM(logger_, "Setting interleave mode to hdr");
      device_->loadFrameInterleave("hdr interleave");
      init_interleave_hdr_param();
    } else if (interleave_ae_mode_ == "laser" && interleave_frame_enable_) {
      RCLCPP_INFO_STREAM(logger_, "Setting interleave mode to laser");
      device_->loadFrameInterleave("laser interleave");
      init_interleave_laser_param();
    } else {
      RCLCPP_INFO_STREAM(logger_, "Setting interleave mode to nothing");
>>>>>>> a8a4ee2a
    }

    pipeline_->start(pipeline_config_, [this](const std::shared_ptr<ob::FrameSet> &frame_set) {
      onNewFrameSetCallback(frame_set);
    });
  } catch (const ob::Error &e) {
    RCLCPP_ERROR_STREAM(logger_, "Failed to start pipeline: " << e.getMessage());
    RCLCPP_INFO_STREAM(logger_, "try to disable ir stream and try again");
    enable_stream_[INFRA0] = false;
    setupPipelineConfig();
    pipeline_->start(pipeline_config_, [this](const std::shared_ptr<ob::FrameSet> &frame_set) {
      onNewFrameSetCallback(frame_set);
    });
  } catch (...) {
    RCLCPP_ERROR_STREAM(logger_, "Failed to start pipeline");
    throw std::runtime_error("Failed to start pipeline");
  }
  if (enable_stream_[COLOR] && !colorFrameThread_) {
    colorFrameThread_ = std::make_shared<std::thread>([this]() { onNewColorFrameCallback(); });
  }

  if (enable_frame_sync_) {
    RCLCPP_INFO_STREAM(logger_, "Enable frame sync");
    TRY_EXECUTE_BLOCK(pipeline_->enableFrameSync());
  } else {
    RCLCPP_INFO_STREAM(logger_, "Disable frame sync");
    TRY_EXECUTE_BLOCK(pipeline_->disableFrameSync());
  }
  // enable interleave frame
  if ((interleave_ae_mode_ == "hdr") || (interleave_ae_mode_ == "laser")) {
    RCLCPP_INFO_STREAM(logger_, "current interleave_ae_mode_: " << interleave_ae_mode_);
    if (device_->isPropertySupported(OB_PROP_FRAME_INTERLEAVE_ENABLE_BOOL, OB_PERMISSION_WRITE)) {
      TRY_TO_SET_PROPERTY(setBoolProperty, OB_PROP_FRAME_INTERLEAVE_ENABLE_BOOL,
                          interleave_frame_enable_);
      RCLCPP_INFO_STREAM(logger_, "Enable enable_interleave_depth_frame to "
                                      << (interleave_frame_enable_ ? "true" : "false"));
    }
  }
  // set interleave larse PATTERN_SYNC_DELAY
  if ((interleave_ae_mode_ == "laser") && interleave_frame_enable_ &&
      device_->isPropertySupported(OB_PROP_FRAME_INTERLEAVE_LASER_PATTERN_SYNC_DELAY_INT,
                                   OB_PERMISSION_READ_WRITE) &&
      (sync_mode_str_ == "PRIMARY" || sync_mode_str_ == "SOFTWARE_TRIGGERING")) {
    std::this_thread::sleep_for(std::chrono::milliseconds(1000));
    TRY_TO_SET_PROPERTY(setIntProperty, OB_PROP_FRAME_INTERLEAVE_LASER_PATTERN_SYNC_DELAY_INT, 0);
    RCLCPP_INFO_STREAM(logger_, "Setting OB_PROP_FRAME_INTERLEAVE_LASER_PATTERN_SYNC_DELAY_INT 0 ");
  }
  pipeline_started_.store(true);
}

void OBCameraNode::startIMUSyncStream() {
  if (imuPipeline_ != nullptr) {
    imuPipeline_.reset();
  }

  imuPipeline_ = std::make_unique<ob::Pipeline>(device_);
  if (imu_sync_output_start_) {
    return;
  }

  // ACCEL
  auto accelProfiles = imuPipeline_->getStreamProfileList(OB_SENSOR_ACCEL);
  auto accel_range = fullAccelScaleRangeFromString(imu_range_[ACCEL]);
  auto accel_rate = sampleRateFromString(imu_rate_[ACCEL]);
  auto accelProfile = accelProfiles->getAccelStreamProfile(accel_range, accel_rate);
  // GYRO
  auto gyroProfiles = imuPipeline_->getStreamProfileList(OB_SENSOR_GYRO);
  auto gyro_range = fullGyroScaleRangeFromString(imu_range_[GYRO]);
  auto gyro_rate = sampleRateFromString(imu_rate_[GYRO]);
  auto gyroProfile = gyroProfiles->getGyroStreamProfile(gyro_range, gyro_rate);
  std::shared_ptr<ob::Config> imuConfig = std::make_shared<ob::Config>();
  imuConfig->enableStream(accelProfile);
  imuConfig->enableStream(gyroProfile);
  TRY_EXECUTE_BLOCK(imuPipeline_->enableFrameSync());
  imuPipeline_->start(imuConfig, [&](std::shared_ptr<ob::Frame> frame) {
    auto frameSet = frame->as<ob::FrameSet>();
    auto aFrame = frameSet->getFrame(OB_FRAME_ACCEL);
    auto gFrame = frameSet->getFrame(OB_FRAME_GYRO);
    if (aFrame && gFrame) {
      onNewIMUFrameSyncOutputCallback(aFrame, gFrame);
    }
  });

  imu_sync_output_start_ = true;
  if (!imu_sync_output_start_) {
    RCLCPP_ERROR_STREAM(
        logger_, "Failed to start IMU stream, please check the imu_rate and imu_range parameters.");
  } else {
    RCLCPP_INFO_STREAM(
        logger_, "start accel stream with range: " << fullAccelScaleRangeToString(accel_range)
                                                   << ",rate:" << sampleRateToString(accel_rate)
                                                   << ", and start gyro stream with range:"
                                                   << fullGyroScaleRangeToString(gyro_range)
                                                   << ",rate:" << sampleRateToString(gyro_rate));
  }
}

void OBCameraNode::startIMU() {
  if (enable_sync_output_accel_gyro_) {
    startIMUSyncStream();
  } else {
    for (const auto &stream_index : HID_STREAMS) {
      if (enable_stream_[stream_index] && !imu_started_[stream_index]) {
        auto imu_profile = stream_profile_[stream_index];
        CHECK_NOTNULL(imu_profile);
        RCLCPP_INFO_STREAM(logger_, "start " << stream_name_[stream_index] << " stream");
        CHECK_NOTNULL(sensors_[stream_index]);
        sensors_[stream_index]->start(
            imu_profile, [this, stream_index](const std::shared_ptr<ob::Frame> &frame) {
              onNewIMUFrameCallback(frame, stream_index);
            });
      }
    }
  }
}

void OBCameraNode::stopStreams() {
  if (!pipeline_started_ || !pipeline_) {
    RCLCPP_INFO_STREAM(logger_, "pipeline not started or not exist, skip stop pipeline");
    return;
  }
  try {
    pipeline_->stop();
<<<<<<< HEAD

=======
>>>>>>> a8a4ee2a
    // disable interleave frame
    if ((interleave_ae_mode_ == "hdr") || (interleave_ae_mode_ == "laser")) {
      RCLCPP_INFO_STREAM(logger_, "current interleave_ae_mode_: " << interleave_ae_mode_);
      if (device_->isPropertySupported(OB_PROP_FRAME_INTERLEAVE_ENABLE_BOOL, OB_PERMISSION_WRITE)) {
        interleave_frame_enable_ = false;
        RCLCPP_INFO_STREAM(logger_, "Enable enable_interleave_depth_frame to "
                                        << (interleave_frame_enable_ ? "true" : "false"));
        TRY_TO_SET_PROPERTY(setBoolProperty, OB_PROP_FRAME_INTERLEAVE_ENABLE_BOOL,
                            interleave_frame_enable_);
      }
    }
<<<<<<< HEAD

=======
>>>>>>> a8a4ee2a
  } catch (const ob::Error &e) {
    RCLCPP_ERROR_STREAM(logger_, "Failed to stop pipeline: " << e.getMessage());
  } catch (...) {
    RCLCPP_ERROR_STREAM(logger_, "Failed to stop pipeline");
  }
}

void OBCameraNode::stopIMU() {
  if (enable_sync_output_accel_gyro_) {
    if (!imu_sync_output_start_ || !imuPipeline_) {
      RCLCPP_INFO_STREAM(logger_, "imu pipeline not started or not exist, skip stop imu pipeline");
      return;
    }
    try {
      imuPipeline_->stop();
    } catch (const ob::Error &e) {
      RCLCPP_ERROR_STREAM(logger_, "Failed to stop imu pipeline: " << e.getMessage());
    } catch (...) {
      RCLCPP_ERROR_STREAM(logger_, "Failed to stop imu pipeline");
    }
  } else {
    for (const auto &stream_index : HID_STREAMS) {
      if (imu_started_[stream_index]) {
        CHECK(sensors_.count(stream_index));
        RCLCPP_INFO_STREAM(logger_, "stop " << stream_name_[stream_index] << " stream");
        try {
          sensors_[stream_index]->stop();
        } catch (const ob::Error &e) {
          RCLCPP_ERROR_STREAM(logger_, "Failed to stop " << stream_name_[stream_index]
                                                         << " stream: " << e.getMessage());
        }
        imu_started_[stream_index] = false;
      }
    }
  }
}

// cs_param_t rd_par = {0, 0}, param = {1, 3000}; //30
int OBCameraNode::openSocSyncPwmTrigger(uint16_t fps) {
  const char *devicePath = DEVICE_PATH;
  const int TRIGGER_MODE_ENABLE = 1;
  const int TRIGGER_MODE_DISABLE = 0;

  int ret = -1;
  cs_param_t param = {TRIGGER_MODE_ENABLE, fps};
  cs_param_t rd_par = {TRIGGER_MODE_DISABLE, 0};

  if (access(devicePath, F_OK) != 0) {
    std::cerr << "Device node " << devicePath << " does not exist." << std::endl;
    return ret;
  }
  gmsl_trigger_fd_ = open(DEVICE_PATH, O_RDWR);
  if (gmsl_trigger_fd_ < 0) {
    perror("open device failed\n");
    return gmsl_trigger_fd_;
  }

  std::cout << "Written param mode=" << param.mode << ", fps=" << param.fps << std::endl;
  ret = write(gmsl_trigger_fd_, &param, sizeof(param));
  if (ret < 0) {
    perror("write device failed\n");
    close(gmsl_trigger_fd_);
    return ret;
  }

  ret = read(gmsl_trigger_fd_, &rd_par, sizeof(rd_par));
  if (ret < 0) {
    perror("read device failed\n");
    close(gmsl_trigger_fd_);
    return ret;
  }
  std::cout << "Read param mode=" << rd_par.mode << ", fps=" << rd_par.fps << std::endl;

  std::cout << "Start hardware triggering..." << std::endl;

  return 0;
}
int OBCameraNode::closeSocSyncPwmTrigger() {
  if (gmsl_trigger_fd_ >= 0) {
    close(gmsl_trigger_fd_);
    gmsl_trigger_fd_ = -1;  // Reset file descriptors
    std::cout << "close camSync success" << std::endl;
    return 0;
  }
  return -1;
}

void OBCameraNode::startGmslTrigger() {
  if (gmsl_trigger_fps_ > 0 && enable_gmsl_trigger_) {
    RCLCPP_WARN_STREAM(logger_, "Start HardwareTrigger by soc-trigger-source. gmsl_trigger_fps_: "
                                    << gmsl_trigger_fps_);
    openSocSyncPwmTrigger(gmsl_trigger_fps_);
  } else {
    RCLCPP_WARN_STREAM(logger_,
                       "Start HardwareTrigger by soc-trigger-source. gmsl_trigger_fps_ illegal: "
                           << gmsl_trigger_fps_);
  }
}
void OBCameraNode::stopGmslTrigger() { closeSocSyncPwmTrigger(); }

void OBCameraNode::setupDefaultImageFormat() {
  format_[DEPTH] = OB_FORMAT_Y16;
  format_str_[DEPTH] = "Y16";
  image_format_[DEPTH] = CV_16UC1;
  encoding_[DEPTH] = sensor_msgs::image_encodings::TYPE_16UC1;
  unit_step_size_[DEPTH] = sizeof(uint16_t);
  format_[INFRA0] = OB_FORMAT_Y16;
  format_str_[INFRA0] = "Y16";
  image_format_[INFRA0] = CV_16UC1;
  encoding_[INFRA0] = sensor_msgs::image_encodings::MONO16;
  unit_step_size_[INFRA0] = sizeof(uint16_t);

  format_[INFRA1] = OB_FORMAT_Y16;
  format_str_[INFRA1] = "Y16";
  image_format_[INFRA1] = CV_16UC1;
  encoding_[INFRA1] = sensor_msgs::image_encodings::MONO16;
  unit_step_size_[INFRA1] = sizeof(uint16_t);

  format_[INFRA2] = OB_FORMAT_Y16;
  format_str_[INFRA2] = "Y16";
  image_format_[INFRA2] = CV_16UC1;
  encoding_[INFRA2] = sensor_msgs::image_encodings::MONO16;
  unit_step_size_[INFRA2] = sizeof(uint16_t);

  image_format_[COLOR] = CV_8UC3;
  encoding_[COLOR] = sensor_msgs::image_encodings::RGB8;
  unit_step_size_[COLOR] = 3 * sizeof(uint8_t);
}

void OBCameraNode::getParameters() {
  setAndGetNodeParameter<std::string>(camera_name_, "camera_name", "camera");
  camera_link_frame_id_ = camera_name_ + "_link";
  for (auto stream_index : IMAGE_STREAMS) {
    std::string param_name = stream_name_[stream_index] + "_width";
    setAndGetNodeParameter(width_[stream_index], param_name, 0);
    param_name = stream_name_[stream_index] + "_height";
    setAndGetNodeParameter(height_[stream_index], param_name, 0);
    param_name = stream_name_[stream_index] + "_fps";
    setAndGetNodeParameter(fps_[stream_index], param_name, 0);
    param_name = "enable_" + stream_name_[stream_index];
    if (stream_index == DEPTH) {
      setAndGetNodeParameter(enable_stream_[stream_index], param_name, true);
    } else {
      setAndGetNodeParameter(enable_stream_[stream_index], param_name, false);
    }
    param_name = "flip_" + stream_name_[stream_index];
    setAndGetNodeParameter(flip_stream_[stream_index], param_name, false);
    param_name = camera_name_ + "_" + stream_name_[stream_index] + "_frame_id";
    std::string default_frame_id = camera_name_ + "_" + stream_name_[stream_index] + "_frame";
    setAndGetNodeParameter(frame_id_[stream_index], param_name, default_frame_id);
    std::string default_optical_frame_id =
        camera_name_ + "_" + stream_name_[stream_index] + "_optical_frame";
    param_name = stream_name_[stream_index] + "_optical_frame_id";
    setAndGetNodeParameter(optical_frame_id_[stream_index], param_name, default_optical_frame_id);
    param_name = stream_name_[stream_index] + "_format";
    setAndGetNodeParameter(format_str_[stream_index], param_name, format_str_[stream_index]);
    format_[stream_index] = OBFormatFromString(format_str_[stream_index]);
    updateImageConfig(stream_index);
    param_name = stream_name_[stream_index] + "_qos";
    setAndGetNodeParameter<std::string>(image_qos_[stream_index], param_name, "default");
    param_name = stream_name_[stream_index] + "_camera_info_qos";
    setAndGetNodeParameter<std::string>(camera_info_qos_[stream_index], param_name, "default");
  }

  for (auto stream_index : IMAGE_STREAMS) {
    depth_aligned_frame_id_[stream_index] = optical_frame_id_[COLOR];
  }

  setAndGetNodeParameter(enable_sync_output_accel_gyro_, "enable_sync_output_accel_gyro", false);
  for (const auto &stream_index : HID_STREAMS) {
    std::string param_name = stream_name_[stream_index] + "_qos";
    setAndGetNodeParameter<std::string>(imu_qos_[stream_index], param_name, "default");
    param_name = "enable_" + stream_name_[stream_index];
    setAndGetNodeParameter(enable_stream_[stream_index], param_name, false);
    if (enable_sync_output_accel_gyro_) {
      enable_stream_[stream_index] = true;
    }
    param_name = stream_name_[stream_index] + "_rate";
    setAndGetNodeParameter<std::string>(imu_rate_[stream_index], param_name, "");
    param_name = stream_name_[stream_index] + "_range";
    setAndGetNodeParameter<std::string>(imu_range_[stream_index], param_name, "");
    param_name = camera_name_ + "_" + stream_name_[stream_index] + "_frame_id";
    std::string default_frame_id = camera_name_ + "_" + stream_name_[stream_index] + "_frame";
    setAndGetNodeParameter(frame_id_[stream_index], param_name, default_frame_id);
    std::string default_optical_frame_id =
        camera_name_ + "_" + stream_name_[stream_index] + "_optical_frame";
    param_name = stream_name_[stream_index] + "_optical_frame_id";
    setAndGetNodeParameter(optical_frame_id_[stream_index], param_name, default_optical_frame_id);
    depth_aligned_frame_id_[stream_index] =
        camera_name_ + "_" + stream_name_[COLOR] + "_optical_frame";
  }

  setAndGetNodeParameter(publish_tf_, "publish_tf", true);
  setAndGetNodeParameter(tf_publish_rate_, "tf_publish_rate", 0.0);
  setAndGetNodeParameter(depth_registration_, "depth_registration", false);
  setAndGetNodeParameter(enable_point_cloud_, "enable_point_cloud", false);
  setAndGetNodeParameter<std::string>(ir_info_url_, "ir_info_url", "");
  setAndGetNodeParameter<std::string>(color_info_url_, "color_info_url", "");
  setAndGetNodeParameter(enable_colored_point_cloud_, "enable_colored_point_cloud", false);
  setAndGetNodeParameter(enable_point_cloud_, "enable_point_cloud", false);
  setAndGetNodeParameter<std::string>(point_cloud_qos_, "point_cloud_qos", "default");
  setAndGetNodeParameter(enable_d2c_viewer_, "enable_d2c_viewer", false);
  setAndGetNodeParameter(enable_hardware_d2d_, "enable_hardware_d2d", true);
  setAndGetNodeParameter(enable_soft_filter_, "enable_soft_filter", false);
  setAndGetNodeParameter<std::string>(depth_filter_config_, "depth_filter_config", "");
  if (!depth_filter_config_.empty()) {
    enable_depth_filter_ = true;
  }
  setAndGetNodeParameter(enable_frame_sync_, "enable_frame_sync", false);
  setAndGetNodeParameter(enable_color_auto_exposure_, "enable_color_auto_exposure", true);
  setAndGetNodeParameter(enable_color_auto_white_balance_, "enable_color_auto_white_balance", true);
  setAndGetNodeParameter<int>(color_exposure_, "color_exposure", -1);
  setAndGetNodeParameter<int>(color_gain_, "color_gain", -1);
  setAndGetNodeParameter<int>(color_white_balance_, "color_white_balance", -1);
  setAndGetNodeParameter<int>(color_ae_max_exposure_, "color_ae_max_exposure", -1);
  setAndGetNodeParameter<int>(color_brightness_, "color_brightness", -1);
  setAndGetNodeParameter(enable_ir_auto_exposure_, "enable_ir_auto_exposure", true);
  setAndGetNodeParameter<int>(ir_exposure_, "ir_exposure", -1);
  setAndGetNodeParameter<int>(ir_gain_, "ir_gain", -1);
  setAndGetNodeParameter<int>(ir_ae_max_exposure_, "ir_ae_max_exposure", -1);
  setAndGetNodeParameter<int>(ir_brightness_, "ir_brightness", -1);
  setAndGetNodeParameter(enable_ir_long_exposure_, "enable_ir_long_exposure", true);
  setAndGetNodeParameter<std::string>(depth_work_mode_, "depth_work_mode", "");
  setAndGetNodeParameter<std::string>(sync_mode_str_, "sync_mode", "");
  setAndGetNodeParameter(depth_delay_us_, "depth_delay_us", 0);
  setAndGetNodeParameter(color_delay_us_, "color_delay_us", 0);
  setAndGetNodeParameter(trigger2image_delay_us_, "trigger2image_delay_us", 0);
  setAndGetNodeParameter(trigger_out_delay_us_, "trigger_out_delay_us", 0);
  setAndGetNodeParameter(trigger_out_enabled_, "trigger_out_enabled", false);
  setAndGetNodeParameter<std::string>(depth_precision_str_, "depth_precision", "");
  setAndGetNodeParameter<std::string>(cloud_frame_id_, "cloud_frame_id", "");
  if (!depth_precision_str_.empty()) {
    depth_precision_ = depthPrecisionLevelFromString(depth_precision_str_);
  }
  if (enable_colored_point_cloud_ || enable_d2c_viewer_) {
    depth_registration_ = true;
  }
  if (!enable_stream_[COLOR]) {
    enable_colored_point_cloud_ = false;
    depth_registration_ = false;
  }
  setAndGetNodeParameter<bool>(enable_ldp_, "enable_ldp", true);
  setAndGetNodeParameter<int>(soft_filter_max_diff_, "soft_filter_max_diff", -1);
  setAndGetNodeParameter<int>(soft_filter_speckle_size_, "soft_filter_speckle_size", -1);
  setAndGetNodeParameter<double>(liner_accel_cov_, "linear_accel_cov", 0.0003);
  setAndGetNodeParameter<double>(angular_vel_cov_, "angular_vel_cov", 0.02);
  setAndGetNodeParameter<bool>(ordered_pc_, "ordered_pc", false);
  setAndGetNodeParameter<int>(max_save_images_count_, "max_save_images_count", 10);
  setAndGetNodeParameter<bool>(enable_depth_scale_, "enable_depth_scale", true);
  setAndGetNodeParameter<std::string>(device_preset_, "device_preset", "");
  setAndGetNodeParameter<bool>(enable_decimation_filter_, "enable_decimation_filter", false);
  setAndGetNodeParameter<bool>(enable_hdr_merge_, "enable_hdr_merge", false);
  setAndGetNodeParameter<bool>(enable_sequence_id_filter_, "enable_sequence_id_filter", false);
  setAndGetNodeParameter<bool>(enable_threshold_filter_, "enable_threshold_filter", false);
  setAndGetNodeParameter<bool>(enable_noise_removal_filter_, "enable_noise_removal_filter", true);
  setAndGetNodeParameter<bool>(enable_spatial_filter_, "enable_spatial_filter", false);
  setAndGetNodeParameter<bool>(enable_temporal_filter_, "enable_temporal_filter", false);
  setAndGetNodeParameter<bool>(enable_hole_filling_filter_, "enable_hole_filling_filter", false);
  setAndGetNodeParameter<int>(decimation_filter_scale_, "decimation_filter_scale_", -1);
  setAndGetNodeParameter<int>(sequence_id_filter_id_, "sequence_id_filter_id", -1);
  setAndGetNodeParameter<int>(threshold_filter_max_, "threshold_filter_max", -1);
  setAndGetNodeParameter<int>(threshold_filter_min_, "threshold_filter_min", -1);
  setAndGetNodeParameter<int>(noise_removal_filter_min_diff_, "noise_removal_filter_min_diff", 256);
  setAndGetNodeParameter<int>(noise_removal_filter_max_size_, "noise_removal_filter_max_size", 80);
  setAndGetNodeParameter<float>(spatial_filter_alpha_, "spatial_filter_alpha", -1.0);
  setAndGetNodeParameter<int>(spatial_filter_diff_threshold_, "spatial_filter_diff_threshold", -1);
  setAndGetNodeParameter<int>(spatial_filter_magnitude_, "spatial_filter_magnitude", -1);
  setAndGetNodeParameter<int>(spatial_filter_radius_, "spatial_filter_radius", -1);
  setAndGetNodeParameter<float>(temporal_filter_diff_threshold_, "temporal_filter_diff_threshold",
                                -1.0);
  setAndGetNodeParameter<float>(temporal_filter_weight_, "temporal_filter_weight", -1.0);
  setAndGetNodeParameter<std::string>(hole_filling_filter_mode_, "hole_filling_filter_mode", "");
  setAndGetNodeParameter<int>(hdr_merge_exposure_1_, "hdr_merge_exposure_1", -1);
  setAndGetNodeParameter<int>(hdr_merge_gain_1_, "hdr_merge_gain_1", -1);
  setAndGetNodeParameter<int>(hdr_merge_exposure_2_, "hdr_merge_exposure_2", -1);
  setAndGetNodeParameter<int>(hdr_merge_gain_2_, "hdr_merge_gain_2", -1);
  setAndGetNodeParameter<std::string>(align_mode_, "align_mode", "HW");
  setAndGetNodeParameter<double>(diagnostic_period_, "diagnostic_period", 1.0);
  setAndGetNodeParameter<bool>(enable_laser_, "enable_laser", true);
  setAndGetNodeParameter<int>(laser_on_off_mode_, "laser_on_off_mode", 0);
  std::string align_target_stream_str_;
  setAndGetNodeParameter<std::string>(align_target_stream_str_, "align_target_stream", "COLOR");
  align_target_stream_ = obStreamTypeFromString(align_target_stream_str_);
  setAndGetNodeParameter<bool>(retry_on_usb3_detection_failure_, "retry_on_usb3_detection_failure",
                               false);
  setAndGetNodeParameter<int>(laser_energy_level_, "laser_energy_level", -1);
  setAndGetNodeParameter<bool>(enable_3d_reconstruction_mode_, "enable_3d_reconstruction_mode",
                               false);
  setAndGetNodeParameter<int>(min_depth_limit_, "min_depth_limit", 0);
  setAndGetNodeParameter<int>(max_depth_limit_, "max_depth_limit", 0);
  setAndGetNodeParameter<bool>(enable_heartbeat_, "enable_heartbeat", false);
  setAndGetNodeParameter<bool>(enable_color_undistortion_, "enable_color_undistortion", false);
  if (enable_3d_reconstruction_mode_) {
    laser_on_off_mode_ = 1;  // 0 off, 1 on-off, 1 off-on
  }
  setAndGetNodeParameter<std::string>(time_domain_, "time_domain", "device");
  auto device_info = device_->getDeviceInfo();
  CHECK_NOTNULL(device_info.get());
  auto pid = device_info->getPid();
  if (isOpenNIDevice(pid)) {
    time_domain_ = "system";
  }
  if (time_domain_ == "global") {
    device_->enableGlobalTimestamp(true);
  }
  RCLCPP_INFO_STREAM(logger_, "current time domain: " << time_domain_);
  setAndGetNodeParameter<int>(frames_per_trigger_, "frames_per_trigger", 2);
  long software_trigger_period = 33;
  setAndGetNodeParameter<long>(software_trigger_period, "software_trigger_period", 33);
  software_trigger_period_ = std::chrono::milliseconds(software_trigger_period);
  setAndGetNodeParameter<int>(gmsl_trigger_fps_, "gmsl_trigger_fps", 3000);
  setAndGetNodeParameter<bool>(enable_gmsl_trigger_, "enable_gmsl_trigger", false);
  setAndGetNodeParameter<std::string>(interleave_ae_mode_, "interleave_ae_mode", "hdr");
  setAndGetNodeParameter<bool>(interleave_frame_enable_, "interleave_frame_enable", false);
  setAndGetNodeParameter<bool>(interleave_skip_enable_, "interleave_skip_enable", false);
  setAndGetNodeParameter<int>(interleave_skip_index_, "interleave_skip_index", 1);

  // hdr and laser interleave params
  setAndGetNodeParameter<int>(hdr_index1_laser_control_, "hdr_index1_laser_control", 1);
  setAndGetNodeParameter<int>(hdr_index1_depth_exposure_, "hdr_index1_depth_exposure", 1);
  setAndGetNodeParameter<int>(hdr_index1_depth_gain_, "hdr_index1_depth_gain", 16);
  setAndGetNodeParameter<int>(hdr_index1_ir_brightness_, "hdr_index1_ir_brightness", 20);
  setAndGetNodeParameter<int>(hdr_index1_ir_ae_max_exposure_, "hdr_index1_ir_ae_max_exposure",
                              2000);
  setAndGetNodeParameter<int>(hdr_index0_laser_control_, "hdr_index0_laser_control", 1);
  setAndGetNodeParameter<int>(hdr_index0_depth_exposure_, "hdr_index0_depth_exposure", 7500);
  setAndGetNodeParameter<int>(hdr_index0_depth_gain_, "hdr_index0_depth_gain", 16);
  setAndGetNodeParameter<int>(hdr_index0_ir_brightness_, "hdr_index0_ir_brightness", 60);
  setAndGetNodeParameter<int>(hdr_index0_ir_ae_max_exposure_, "hdr_index0_ir_ae_max_exposure",
                              10000);

  RCLCPP_INFO_STREAM(logger_, "hdr_index1_laser_control_ "
                                  << hdr_index1_laser_control_ << " hdr_index1_depth_exposure_ "
                                  << hdr_index1_depth_exposure_ << " hdr_index1_depth_gain_ "
                                  << hdr_index1_depth_gain_ << " hdr_index1_ir_brightness_ "
                                  << hdr_index1_ir_brightness_ << " hdr_index1_ir_ae_max_exposure_ "
                                  << hdr_index1_ir_ae_max_exposure_ << "\n");
  RCLCPP_INFO_STREAM(logger_, "hdr_index0_laser_control_ "
                                  << hdr_index0_laser_control_ << " hdr_index0_depth_exposure_ "
                                  << hdr_index0_depth_exposure_ << " hdr_index0_depth_gain_ "
                                  << hdr_index0_depth_gain_ << " hdr_index0_ir_brightness_ "
                                  << hdr_index0_ir_brightness_ << " hdr_index0_ir_ae_max_exposure_ "
                                  << hdr_index0_ir_ae_max_exposure_ << "\n");

  setAndGetNodeParameter<int>(laser_index1_laser_control_, "laser_index1_laser_control", 0);
  setAndGetNodeParameter<int>(laser_index1_depth_exposure_, "laser_index1_depth_exposure", 3000);
  setAndGetNodeParameter<int>(laser_index1_depth_gain_, "laser_index1_depth_gain", 16);
  setAndGetNodeParameter<int>(laser_index1_ir_brightness_, "laser_index1_ir_brightness", 60);
  setAndGetNodeParameter<int>(laser_index1_ir_ae_max_exposure_, "laser_index1_ir_ae_max_exposure",
                              7000);
  setAndGetNodeParameter<int>(laser_index0_laser_control_, "laser_index0_laser_control", 1);
  setAndGetNodeParameter<int>(laser_index0_depth_exposure_, "laser_index0_depth_exposure", 3000);
  setAndGetNodeParameter<int>(laser_index0_depth_gain_, "laser_index0_depth_gain", 16);
  setAndGetNodeParameter<int>(laser_index0_ir_brightness_, "laser_index0_ir_brightness", 60);
  setAndGetNodeParameter<int>(laser_index0_ir_ae_max_exposure_, "laser_index0_ir_ae_max_exposure",
                              17000);

  RCLCPP_INFO_STREAM(logger_, "laser_index1_laser_control_ "
                                  << laser_index1_laser_control_ << " laser_index1_depth_exposure_ "
                                  << laser_index1_depth_exposure_ << " laser_index1_depth_gain_ "
                                  << laser_index1_depth_gain_ << " laser_index1_ir_brightness_ "
                                  << laser_index1_ir_brightness_
                                  << " laser_index1_ir_ae_max_exposure_ "
                                  << laser_index1_ir_ae_max_exposure_ << "\n");
  RCLCPP_INFO_STREAM(logger_, "laser_index0_laser_control_ "
                                  << laser_index0_laser_control_ << " laser_index0_depth_exposure_ "
                                  << laser_index0_depth_exposure_ << " laser_index0_depth_gain_ "
                                  << laser_index0_depth_gain_ << " laser_index0_ir_brightness_ "
                                  << laser_index0_ir_brightness_
                                  << " laser_index0_ir_ae_max_exposure_ "
                                  << laser_index0_ir_ae_max_exposure_ << "\n");
<<<<<<< HEAD

  setAndGetNodeParameter<double>(delta_duration_us_, "delta_duration_us", 5000.0);
  setAndGetNodeParameter<int>(delta_fps_, "delta_fps", 2);
=======
>>>>>>> a8a4ee2a
}

void OBCameraNode::setupTopics() {
  try {
    getParameters();
    setupDevices();
    setupDepthPostProcessFilter();
    setupProfiles();
    selectBaseStream();
    setupCameraCtrlServices();
    setupPublishers();
    setupDiagnosticUpdater();
  } catch (const ob::Error &e) {
    RCLCPP_ERROR_STREAM(logger_, "Failed to setup topics: " << e.getMessage());
    throw std::runtime_error(e.getMessage());
  } catch (const std::exception &e) {
    RCLCPP_ERROR_STREAM(logger_, "Failed to setup topics: " << e.what());
    throw std::runtime_error(e.what());
  } catch (...) {
    RCLCPP_ERROR(logger_, "Failed to setup topics");
    throw std::runtime_error("Failed to setup topics");
  }
}

void OBCameraNode::onTemperatureUpdate(diagnostic_updater::DiagnosticStatusWrapper &status) {
  try {
    OBDeviceTemperature temperature;
    uint32_t data_size = sizeof(OBDeviceTemperature);
    device_->getStructuredData(OB_STRUCT_DEVICE_TEMPERATURE,
                               reinterpret_cast<uint8_t *>(&temperature), &data_size);
    status.add("CPU Temperature", temperature.cpuTemp);
    status.add("IR Temperature", temperature.irTemp);
    status.add("LDM Temperature", temperature.ldmTemp);
    status.add("MainBoard Temperature", temperature.mainBoardTemp);
    status.add("TEC Temperature", temperature.tecTemp);
    status.add("IMU Temperature", temperature.imuTemp);
    status.add("RGB Temperature", temperature.rgbTemp);
    status.add("Left IR Temperature", temperature.irLeftTemp);
    status.add("Right IR Temperature", temperature.irRightTemp);
    status.add("Chip Top Temperature", temperature.chipTopTemp);
    status.add("Chip Bottom Temperature", temperature.chipBottomTemp);
    status.summary(diagnostic_msgs::msg::DiagnosticStatus::OK, "Temperature is normal");
  } catch (const ob::Error &e) {
    status.summary(diagnostic_msgs::msg::DiagnosticStatus::ERROR, e.getMessage());
  }
}

void OBCameraNode::setupDiagnosticUpdater() {
  if (diagnostic_period_ <= 0.0) {
    return;
  }
  try {
    RCLCPP_INFO_STREAM(logger_, "Publish diagnostics every " << diagnostic_period_ << " seconds");
    auto info = device_->getDeviceInfo();
    std::string serial_number = info->getSerialNumber();
    diagnostic_updater_ = std::make_unique<diagnostic_updater::Updater>(node_, diagnostic_period_);
    diagnostic_updater_->setHardwareID(serial_number);
    diagnostic_updater_->add("Temperatures", this, &OBCameraNode::onTemperatureUpdate);
  } catch (const std::exception &e) {
    RCLCPP_ERROR_STREAM(logger_, "Failed to setup diagnostic updater: " << e.what());
  }
}

void OBCameraNode::setupPipelineConfig() {
  if (pipeline_config_) {
    pipeline_config_.reset();
  }
  pipeline_config_ = std::make_shared<ob::Config>();
  auto device_info = device_->getDeviceInfo();
  CHECK_NOTNULL(device_info.get());
  auto pid = device_info->getPid();
  if (depth_registration_ && enable_stream_[COLOR] && enable_stream_[DEPTH] &&
      !isGemini335PID(pid)) {
    OBAlignMode align_mode = align_mode_ == "HW" ? ALIGN_D2C_HW_MODE : ALIGN_D2C_SW_MODE;
    RCLCPP_INFO_STREAM(logger_, "set align mode to " << magic_enum::enum_name(align_mode));
    calibration_param_ = pipeline_->getCalibrationParam(pipeline_config_);
    pipeline_config_->setAlignMode(align_mode);
    RCLCPP_INFO_STREAM(logger_, "enable depth scale " << (enable_depth_scale_ ? "ON" : "OFF"));
    pipeline_config_->setDepthScaleRequire(enable_depth_scale_);
  }
  for (const auto &stream_index : IMAGE_STREAMS) {
    if (enable_stream_[stream_index]) {
      RCLCPP_INFO_STREAM(logger_, "Enable " << stream_name_[stream_index] << " stream");
      auto profile = stream_profile_[stream_index]->as<ob::VideoStreamProfile>();
      RCLCPP_INFO_STREAM(
          logger_, "Stream " << stream_name_[stream_index] << " width: " << profile->getWidth()
                             << " height: " << profile->getHeight() << " fps: " << profile->getFps()
                             << " format: " << profile->getFormat());
      pipeline_config_->enableStream(stream_profile_[stream_index]);
    }
  }
}

void OBCameraNode::setupPublishers() {
  using PointCloud2 = sensor_msgs::msg::PointCloud2;
  using CameraInfo = sensor_msgs::msg::CameraInfo;
  auto point_cloud_qos_profile = getRMWQosProfileFromString(point_cloud_qos_);
  if (use_intra_process_) {
    point_cloud_qos_profile = rmw_qos_profile_default;
  }
  if (enable_colored_point_cloud_) {
    depth_registration_cloud_pub_ = node_->create_publisher<PointCloud2>(
        "depth_registered/points",
        rclcpp::QoS(rclcpp::QoSInitialization::from_rmw(point_cloud_qos_profile),
                    point_cloud_qos_profile));
  }
  if (enable_point_cloud_) {
    depth_cloud_pub_ = node_->create_publisher<PointCloud2>(
        "depth/points", rclcpp::QoS(rclcpp::QoSInitialization::from_rmw(point_cloud_qos_profile),
                                    point_cloud_qos_profile));
  }
  auto device_info = device_->getDeviceInfo();
  CHECK_NOTNULL(device_info.get());
  auto pid = device_info->getPid();
  for (const auto &stream_index : IMAGE_STREAMS) {
    if (!enable_stream_[stream_index]) {
      continue;
    }
    std::string name = stream_name_[stream_index];
    std::string topic = name + "/image_raw";
    auto image_qos = image_qos_[stream_index];
    auto image_qos_profile = getRMWQosProfileFromString(image_qos);
    if (use_intra_process_) {
      image_qos_profile = rmw_qos_profile_default;
    }
    if (use_intra_process_) {
      image_publishers_[stream_index] =
          std::make_shared<image_rcl_publisher>(*node_, topic, image_qos_profile);
    } else {
      image_publishers_[stream_index] =
          std::make_shared<image_transport_publisher>(*node_, topic, image_qos_profile);
    }

    topic = name + "/camera_info";
    auto camera_info_qos = camera_info_qos_[stream_index];
    auto camera_info_qos_profile = getRMWQosProfileFromString(camera_info_qos);
    if (use_intra_process_) {
      camera_info_qos_profile = rmw_qos_profile_default;
    }
    camera_info_publishers_[stream_index] = node_->create_publisher<CameraInfo>(
        topic, rclcpp::QoS(rclcpp::QoSInitialization::from_rmw(camera_info_qos_profile),
                           camera_info_qos_profile));
    if (isGemini335PID(pid)) {
      metadata_publishers_[stream_index] =
          node_->create_publisher<orbbec_camera_msgs::msg::Metadata>(
              name + "/metadata",
              rclcpp::QoS(rclcpp::QoSInitialization::from_rmw(camera_info_qos_profile),
                          camera_info_qos_profile));
    }
    if (stream_index == COLOR && enable_color_undistortion_) {
      if (use_intra_process_) {
        color_undistortion_publisher_ = std::make_shared<image_rcl_publisher>(
            *node_, "color/image_undistorted", image_qos_profile);
      } else {
        color_undistortion_publisher_ = std::make_shared<image_transport_publisher>(
            *node_, "color/image_undistorted", image_qos_profile);
      }
    }
  }

  if (enable_sync_output_accel_gyro_) {
    std::string topic_name = stream_name_[GYRO] + "_" + stream_name_[ACCEL] + "/sample";
    auto data_qos = getRMWQosProfileFromString(imu_qos_[GYRO]);
    if (use_intra_process_) {
      data_qos = rmw_qos_profile_default;
    }
    imu_gyro_accel_publisher_ = node_->create_publisher<sensor_msgs::msg::Imu>(
        topic_name, rclcpp::QoS(rclcpp::QoSInitialization::from_rmw(data_qos), data_qos));
    topic_name = stream_name_[GYRO] + "/imu_info";
    imu_info_publishers_[GYRO] = node_->create_publisher<orbbec_camera_msgs::msg::IMUInfo>(
        topic_name, rclcpp::QoS(rclcpp::QoSInitialization::from_rmw(data_qos), data_qos));
    topic_name = stream_name_[ACCEL] + "/imu_info";
    imu_info_publishers_[ACCEL] = node_->create_publisher<orbbec_camera_msgs::msg::IMUInfo>(
        topic_name, rclcpp::QoS(rclcpp::QoSInitialization::from_rmw(data_qos), data_qos));
  } else {
    for (const auto &stream_index : HID_STREAMS) {
      if (!enable_stream_[stream_index]) {
        continue;
      }
      std::string data_topic_name = stream_name_[stream_index] + "/sample";
      auto data_qos = getRMWQosProfileFromString(imu_qos_[stream_index]);
      if (use_intra_process_) {
        data_qos = rmw_qos_profile_default;
      }
      imu_publishers_[stream_index] = node_->create_publisher<sensor_msgs::msg::Imu>(
          data_topic_name, rclcpp::QoS(rclcpp::QoSInitialization::from_rmw(data_qos), data_qos));
      data_topic_name = stream_name_[stream_index] + "/imu_info";
      imu_info_publishers_[stream_index] =
          node_->create_publisher<orbbec_camera_msgs::msg::IMUInfo>(
              data_topic_name,
              rclcpp::QoS(rclcpp::QoSInitialization::from_rmw(data_qos), data_qos));
    }
  }
  auto extrinsics_qos = rclcpp::QoS(1).transient_local();
  if (use_intra_process_) {
    extrinsics_qos = rclcpp::QoS(1);
  }
  if (enable_stream_[DEPTH] && enable_stream_[INFRA0]) {
    depth_to_other_extrinsics_publishers_[INFRA0] =
        node_->create_publisher<orbbec_camera_msgs::msg::Extrinsics>(
            "/" + camera_name_ + "/depth_to_ir", extrinsics_qos);
  }
  if (enable_stream_[DEPTH] && enable_stream_[COLOR]) {
    depth_to_other_extrinsics_publishers_[COLOR] =
        node_->create_publisher<orbbec_camera_msgs::msg::Extrinsics>(
            "/" + camera_name_ + "/depth_to_color", extrinsics_qos);
  }
  if (enable_stream_[DEPTH] && enable_stream_[INFRA1]) {
    depth_to_other_extrinsics_publishers_[INFRA1] =
        node_->create_publisher<orbbec_camera_msgs::msg::Extrinsics>(
            "/" + camera_name_ + "/depth_to_left_ir", extrinsics_qos);
  }
  if (enable_stream_[DEPTH] && enable_stream_[INFRA2]) {
    depth_to_other_extrinsics_publishers_[INFRA2] =
        node_->create_publisher<orbbec_camera_msgs::msg::Extrinsics>(
            "/" + camera_name_ + "/depth_to_right_ir", extrinsics_qos);
  }
  if (enable_stream_[DEPTH] && enable_stream_[ACCEL]) {
    depth_to_other_extrinsics_publishers_[ACCEL] =
        node_->create_publisher<orbbec_camera_msgs::msg::Extrinsics>(
            "/" + camera_name_ + "/depth_to_accel", extrinsics_qos);
  }
  if (enable_stream_[DEPTH] && enable_stream_[GYRO]) {
    depth_to_other_extrinsics_publishers_[GYRO] =
        node_->create_publisher<orbbec_camera_msgs::msg::Extrinsics>(
            "/" + camera_name_ + "/depth_to_gyro", extrinsics_qos);
  }
  filter_status_pub_ =
      node_->create_publisher<std_msgs::msg::String>("depth_filter_status", extrinsics_qos);
  std_msgs::msg::String msg;
  msg.data = filter_status_.dump(2);
  filter_status_pub_->publish(msg);
}

void OBCameraNode::publishPointCloud(const std::shared_ptr<ob::FrameSet> &frame_set) {
  try {
    if (depth_registration_ || enable_colored_point_cloud_) {
      if (frame_set->depthFrame() != nullptr && frame_set->colorFrame() != nullptr) {
        publishColoredPointCloud(frame_set);
      }
    }

    if (enable_point_cloud_ && frame_set->depthFrame() != nullptr) {
      publishDepthPointCloud(frame_set);
    }

  } catch (const ob::Error &e) {
    RCLCPP_ERROR_STREAM(logger_, e.getMessage());
  } catch (const std::exception &e) {
    RCLCPP_ERROR_STREAM(logger_, e.what());
  } catch (...) {
    RCLCPP_ERROR_STREAM(logger_, "publishPointCloud with unknown error");
  }
}

void OBCameraNode::publishDepthPointCloud(const std::shared_ptr<ob::FrameSet> &frame_set) {
  (void)frame_set;
  if (!depth_cloud_pub_ || depth_cloud_pub_->get_subscription_count() == 0 ||
      !enable_point_cloud_) {
    return;
  }
  std::lock_guard<decltype(point_cloud_mutex_)> point_cloud_msg_lock(point_cloud_mutex_);
  auto depth_frame = frame_set->depthFrame();
  if (!depth_frame) {
    RCLCPP_ERROR_STREAM(logger_, "depth frame is null");
    return;
  }
  CHECK_NOTNULL(pipeline_);
  auto camera_params = pipeline_->getCameraParam();
  auto device_info = device_->getDeviceInfo();
  CHECK_NOTNULL(device_info.get());
  auto pid = device_info->pid();
  if (depth_registration_ || pid == DABAI_MAX_PID) {
    camera_params.depthIntrinsic = camera_params.rgbIntrinsic;
  }
  depth_point_cloud_filter_.setCameraParam(camera_params);
  float depth_scale = depth_frame->getValueScale();
  depth_point_cloud_filter_.setPositionDataScaled(depth_scale);
  depth_point_cloud_filter_.setCreatePointFormat(OB_FORMAT_POINT);
  auto result_frame = depth_point_cloud_filter_.process(depth_frame);
  if (!result_frame) {
    RCLCPP_ERROR_STREAM(logger_, "Failed to process depth frame");
    return;
  }
  auto point_size = result_frame->dataSize() / sizeof(OBPoint);
  auto *points = static_cast<OBPoint *>(result_frame->data());
  auto width = depth_frame->width();
  auto height = depth_frame->height();
  auto point_cloud_msg = std::make_unique<sensor_msgs::msg::PointCloud2>();
  sensor_msgs::PointCloud2Modifier modifier(*point_cloud_msg);
  modifier.setPointCloud2FieldsByString(1, "xyz");
  modifier.resize(width * height);
  point_cloud_msg->width = depth_frame->width();
  point_cloud_msg->height = depth_frame->height();
  point_cloud_msg->row_step = point_cloud_msg->width * point_cloud_msg->point_step;
  point_cloud_msg->data.resize(point_cloud_msg->height * point_cloud_msg->row_step);
  sensor_msgs::PointCloud2Iterator<float> iter_x(*point_cloud_msg, "x");
  sensor_msgs::PointCloud2Iterator<float> iter_y(*point_cloud_msg, "y");
  sensor_msgs::PointCloud2Iterator<float> iter_z(*point_cloud_msg, "z");
  const static float MIN_DISTANCE = 20.0;     // 2cm
  const static float MAX_DISTANCE = 10000.0;  // 10m
  const static float min_depth = MIN_DISTANCE / depth_scale;
  const static float max_depth = MAX_DISTANCE / depth_scale;
  size_t valid_count = 0;
  for (size_t i = 0; i < point_size; i++) {
    bool valid_point = points[i].z >= min_depth && points[i].z <= max_depth;
    if (valid_point || ordered_pc_) {
      *iter_x = static_cast<float>(points[i].x / 1000.0);
      *iter_y = static_cast<float>(points[i].y / 1000.0);
      *iter_z = static_cast<float>(points[i].z / 1000.0);
      ++iter_x, ++iter_y, ++iter_z;
      valid_count++;
    }
  }
  if (valid_count == 0) {
    RCLCPP_WARN(logger_, "No valid point in point cloud");
    return;
  }
  if (!ordered_pc_) {
    point_cloud_msg->is_dense = true;
    point_cloud_msg->width = valid_count;
    point_cloud_msg->height = 1;
    modifier.resize(valid_count);
  }
  auto frame_timestamp = getFrameTimestampUs(depth_frame);
  auto timestamp = fromUsToROSTime(frame_timestamp);
  std::string frame_id = depth_registration_ ? optical_frame_id_[COLOR] : optical_frame_id_[DEPTH];
  if (!cloud_frame_id_.empty()) {
    frame_id = cloud_frame_id_;
  }
  point_cloud_msg->header.stamp = timestamp;
  point_cloud_msg->header.frame_id = frame_id;
  if (save_point_cloud_) {
    save_point_cloud_ = false;
    auto now = std::time(nullptr);
    std::stringstream ss;
    ss << std::put_time(std::localtime(&now), "%Y%m%d_%H%M%S");
    auto current_path = std::filesystem::current_path().string();
    std::string filename = current_path + "/point_cloud/points_" + ss.str() + ".ply";
    if (!std::filesystem::exists(current_path + "/point_cloud")) {
      std::filesystem::create_directory(current_path + "/point_cloud");
    }
    RCLCPP_INFO_STREAM(logger_, "Saving point cloud to " << filename);
    try {
      saveDepthPointsToPly(point_cloud_msg, filename);
    } catch (const std::exception &e) {
      RCLCPP_ERROR_STREAM(logger_, "Failed to save point cloud: " << e.what());
    }
  }
  depth_cloud_pub_->publish(std::move(point_cloud_msg));
}

void OBCameraNode::publishColoredPointCloud(const std::shared_ptr<ob::FrameSet> &frame_set) {
  if (!depth_registration_cloud_pub_ ||
      depth_registration_cloud_pub_->get_subscription_count() == 0 ||
      !enable_colored_point_cloud_ || !frame_set) {
    return;
  }
  std::lock_guard<decltype(point_cloud_mutex_)> point_cloud_msg_lock(point_cloud_mutex_);

  auto depth_frame = frame_set->depthFrame();
  auto color_frame = frame_set->colorFrame();

  if (!depth_frame || !color_frame) {
    return;
  }

  auto depth_width = depth_frame->getWidth();
  auto depth_height = depth_frame->getHeight();
  auto color_width = color_frame->getWidth();
  auto color_height = color_frame->getHeight();
  if (depth_width != color_width || depth_height != color_height) {
    RCLCPP_DEBUG(logger_, "Depth (%d x %d) and color (%d x %d) frame size mismatch", depth_width,
                 depth_height, color_width, color_height);
    return;
  }

  CHECK_NOTNULL(pipeline_);
  auto camera_params = pipeline_->getCameraParam();
  auto device_info = device_->getDeviceInfo();
  CHECK_NOTNULL(device_info.get());
  auto pid = device_info->pid();
  if (depth_registration_ || pid == DABAI_MAX_PID) {
    camera_params.depthIntrinsic = camera_params.rgbIntrinsic;
  }

  color_point_cloud_filter_.setCameraParam(camera_params);
  auto depth_scale = depth_frame->getValueScale();
  color_point_cloud_filter_.setPositionDataScaled(depth_scale);
  color_point_cloud_filter_.setCreatePointFormat(OB_FORMAT_RGB_POINT);
  auto result_frame = color_point_cloud_filter_.process(frame_set);
  if (!result_frame) {
    RCLCPP_ERROR_STREAM(logger_, "Failed to process depth frame");
    return;
  }
  auto point_size = result_frame->dataSize() / sizeof(OBColorPoint);
  auto *point_cloud = static_cast<OBColorPoint *>(result_frame->data());

  auto point_cloud_msg = std::make_unique<sensor_msgs::msg::PointCloud2>();
  sensor_msgs::PointCloud2Modifier modifier(*point_cloud_msg);
  modifier.setPointCloud2FieldsByString(1, "xyz");
  point_cloud_msg->width = color_frame->getWidth();
  point_cloud_msg->height = color_frame->getHeight();
  std::string format_str = "rgb";
  point_cloud_msg->point_step =
      addPointField(*point_cloud_msg, format_str, 1, sensor_msgs::msg::PointField::FLOAT32,
                    static_cast<int>(point_cloud_msg->point_step));
  point_cloud_msg->row_step = point_cloud_msg->width * point_cloud_msg->point_step;
  point_cloud_msg->data.resize(point_cloud_msg->height * point_cloud_msg->row_step);
  sensor_msgs::PointCloud2Iterator<float> iter_x(*point_cloud_msg, "x");
  sensor_msgs::PointCloud2Iterator<float> iter_y(*point_cloud_msg, "y");
  sensor_msgs::PointCloud2Iterator<float> iter_z(*point_cloud_msg, "z");
  sensor_msgs::PointCloud2Iterator<uint8_t> iter_r(*point_cloud_msg, "r");
  sensor_msgs::PointCloud2Iterator<uint8_t> iter_g(*point_cloud_msg, "g");
  sensor_msgs::PointCloud2Iterator<uint8_t> iter_b(*point_cloud_msg, "b");
  size_t valid_count = 0;
  static const float MIN_DISTANCE = 20.0;
  static const float MAX_DISTANCE = 10000.0;
  static float min_depth = MIN_DISTANCE / depth_scale;
  static float max_depth = MAX_DISTANCE / depth_scale;
  for (size_t i = 0; i < point_size; i++) {
    bool valid_point = point_cloud[i].z >= min_depth && point_cloud[i].z <= max_depth;
    if (valid_point || ordered_pc_) {
      *iter_x = static_cast<float>(point_cloud[i].x / 1000.0);
      *iter_y = static_cast<float>(point_cloud[i].y / 1000.0);
      *iter_z = static_cast<float>(point_cloud[i].z / 1000.0);
      *iter_r = static_cast<uint8_t>(point_cloud[i].r);
      *iter_g = static_cast<uint8_t>(point_cloud[i].g);
      *iter_b = static_cast<uint8_t>(point_cloud[i].b);
      ++iter_x, ++iter_y, ++iter_z, ++iter_r, ++iter_g, ++iter_b;
      ++valid_count;
    }
  }

  if (valid_count == 0) {
    RCLCPP_WARN(logger_, "No valid points in point cloud");
    return;
  }
  if (!ordered_pc_) {
    point_cloud_msg->is_dense = true;
    point_cloud_msg->width = valid_count;
    point_cloud_msg->height = 1;
    modifier.resize(valid_count);
  }
  auto frame_timestamp = getFrameTimestampUs(depth_frame);
  std::string frame_id = optical_frame_id_[COLOR];
  if (!cloud_frame_id_.empty()) {
    frame_id = cloud_frame_id_;
  }
  auto timestamp = fromUsToROSTime(frame_timestamp);
  point_cloud_msg->header.stamp = timestamp;
  point_cloud_msg->header.frame_id = frame_id;
  if (save_colored_point_cloud_) {
    save_colored_point_cloud_ = false;
    auto now = std::time(nullptr);
    std::stringstream ss;
    ss << std::put_time(std::localtime(&now), "%Y%m%d_%H%M%S");
    auto current_path = std::filesystem::current_path().string();
    std::string filename = current_path + "/point_cloud/colored_points_" + ss.str() + ".ply";
    if (!std::filesystem::exists(current_path + "/point_cloud")) {
      std::filesystem::create_directory(current_path + "/point_cloud");
    }
    RCLCPP_INFO_STREAM(logger_, "Saving point cloud to " << filename);
    try {
      saveRGBPointCloudMsgToPly(point_cloud_msg, filename);
    } catch (const std::exception &e) {
      RCLCPP_ERROR_STREAM(logger_, "Failed to save point cloud: " << e.what());
    } catch (...) {
      RCLCPP_ERROR(logger_, "Failed to save point cloud");
    }
  }

  depth_registration_cloud_pub_->publish(std::move(point_cloud_msg));
}

std::shared_ptr<ob::Frame> OBCameraNode::processDepthFrameFilter(
    std::shared_ptr<ob::Frame> &frame) {
  if (frame == nullptr || frame->getType() != OB_FRAME_DEPTH) {
    return nullptr;
  }
  for (size_t i = 0; i < filter_list_.size(); i++) {
    auto filter = filter_list_[i];
    CHECK_NOTNULL(filter.get());
    if (filter->isEnabled() && frame != nullptr) {
      frame = filter->process(frame);
      if (frame == nullptr) {
        RCLCPP_ERROR_STREAM(logger_, "Depth filter process failed");
        break;
      }
    }
  }
  return frame;
}

uint64_t OBCameraNode::getFrameTimestampUs(const std::shared_ptr<ob::Frame> &frame) {
  if (frame == nullptr) {
    RCLCPP_WARN(logger_, "getFrameTimestampUs: frame is nullptr, return 0");
    return 0;
  }
  if (time_domain_ == "device") {
    return frame->getTimeStampUs();
  } else if (time_domain_ == "global") {
    return frame->getGlobalTimeStampUs();
  } else {
    return frame->getSystemTimeStampUs();
  }
}
void OBCameraNode::onNewFrameSetCallback(std::shared_ptr<ob::FrameSet> frame_set) {
  if (!is_running_.load()) {
    return;
  }
  if (!is_camera_node_initialized_.load()) {
    return;
  }
  if (frame_set == nullptr) {
    return;
  }
  try {
    if (!tf_published_) {
      publishStaticTransforms();
      tf_published_ = true;
    }
    auto depth_frame = frame_set->getFrame(OB_FRAME_DEPTH);
    bool depth_laser_status = false;
    if (depth_frame && depth_frame->hasMetadata(OB_FRAME_METADATA_TYPE_LASER_STATUS)) {
      depth_laser_status = depth_frame->getMetadataValue(OB_FRAME_METADATA_TYPE_LASER_STATUS) == 1;
    }
    auto color_frame = frame_set->getFrame(OB_FRAME_COLOR);
    depth_frame = processDepthFrameFilter(depth_frame);
    bool depth_aligned = false;
    if (depth_frame) {
      frame_set->pushFrame(depth_frame);
    }
    if (depth_registration_ && align_filter_ && depth_frame && color_frame) {
      if (auto new_frame = align_filter_->process(frame_set)) {
        auto new_frame_set = new_frame->as<ob::FrameSet>();
        CHECK_NOTNULL(new_frame_set.get());
        frame_set = new_frame_set;
        depth_aligned = true;
      } else {
        RCLCPP_ERROR(logger_, "Failed to align depth frame to color frame");
        return;
      }
    } else {
      RCLCPP_DEBUG(logger_,
                   "Depth registration is disabled or align filter is null or depth frame is "
                   "null or color frame is null");
    }
    if (depth_registration_ && align_filter_ && !depth_aligned) {
      return;
    }

    if (enable_stream_[COLOR] && color_frame) {
      std::unique_lock<std::mutex> lock(color_frame_queue_lock_);
      if (!enable_3d_reconstruction_mode_ || depth_laser_status) {
        color_frame_queue_.push(frame_set);
        color_frame_queue_cv_.notify_all();
      }
    } else {
      publishPointCloud(frame_set);
    }
    for (const auto &stream_index : IMAGE_STREAMS) {
      if (enable_stream_[stream_index]) {
        auto frame_type = STREAM_TYPE_TO_FRAME_TYPE.at(stream_index.first);
        if (frame_type == OB_FRAME_COLOR) {
          continue;
        }

        auto frame = frame_set->getFrame(frame_type);
        if (frame == nullptr) {
          continue;
        }
        if (stream_index == DEPTH) {
          frame = (enable_3d_reconstruction_mode_ && !depth_laser_status) ? nullptr : frame;
        }
        auto is_ir_frame = frame_type == OB_FRAME_IR_LEFT || frame_type == OB_FRAME_IR_RIGHT ||
                           frame_type == OB_FRAME_IR;
        if (is_ir_frame) {
          std::shared_ptr<ob::Frame> ir_frame =
              frame->getFormat() == OB_FORMAT_MJPG ? decodeIRMJPGFrame(frame) : frame;
          bool ir_laser_status = false;
          if (ir_frame && ir_frame->hasMetadata(OB_FRAME_METADATA_TYPE_LASER_STATUS)) {
            ir_laser_status = ir_frame->getMetadataValue(OB_FRAME_METADATA_TYPE_LASER_STATUS) == 1;
          }
          if (ir_frame && (!enable_3d_reconstruction_mode_ || !ir_laser_status)) {
            onNewFrameCallback(ir_frame, stream_index);
          }
        } else if (frame_type == OB_FRAME_DEPTH) {
          onNewFrameCallback(frame, stream_index);
        }
      }
    }
  } catch (const ob::Error &e) {
    RCLCPP_ERROR_STREAM(logger_, "onNewFrameSetCallback error: " << e.getMessage());
  } catch (const std::exception &e) {
    RCLCPP_ERROR_STREAM(logger_, "onNewFrameSetCallback error: " << e.what());
  } catch (...) {
    RCLCPP_ERROR_STREAM(logger_, "onNewFrameSetCallback error: unknown error");
  }
}

void OBCameraNode::onNewColorFrameCallback() {
  while (enable_stream_[COLOR] && rclcpp::ok() && is_running_.load()) {
    std::unique_lock<std::mutex> lock(color_frame_queue_lock_);
    color_frame_queue_cv_.wait(
        lock, [this]() { return !color_frame_queue_.empty() || !(is_running_.load()); });

    if (!rclcpp::ok() || !is_running_.load()) {
      break;
    }
    std::shared_ptr<ob::FrameSet> frameSet = color_frame_queue_.front();
    is_color_frame_decoded_ = decodeColorFrameToBuffer(frameSet->colorFrame(), rgb_buffer_);
    publishPointCloud(frameSet);
    onNewFrameCallback(frameSet->colorFrame(), COLOR);
    color_frame_queue_.pop();
  }

  RCLCPP_INFO_STREAM(logger_, "Color frame thread exit!");
}

std::shared_ptr<ob::Frame> OBCameraNode::softwareDecodeColorFrame(
    const std::shared_ptr<ob::Frame> &frame) {
  if (frame == nullptr) {
    return nullptr;
  }
  if (frame->getFormat() == OB_FORMAT_RGB || frame->getFormat() == OB_FORMAT_BGR) {
    return frame;
  }
  if (frame->getFormat() == OB_FORMAT_RGBA || frame->getFormat() == OB_FORMAT_BGRA) {
    return frame;
  }
  if (frame->getFormat() == OB_FORMAT_Y16 || frame->getFormat() == OB_FORMAT_Y8) {
    return frame;
  }
  if (!setupFormatConvertType(frame->getFormat())) {
    RCLCPP_ERROR(logger_, "Unsupported color format: %d", frame->getFormat());
    return nullptr;
  }
  auto color_frame = format_convert_filter_.process(frame);
  if (color_frame == nullptr) {
    RCLCPP_ERROR_SKIPFIRST_THROTTLE(logger_, *(node_->get_clock()), 1000,
                                    "Failed to convert frame to RGB format");
    return nullptr;
  }
  return color_frame;
}

bool OBCameraNode::decodeColorFrameToBuffer(const std::shared_ptr<ob::Frame> &frame,
                                            uint8_t *buffer) {
  if (frame == nullptr) {
    return false;
  }
  if (!rgb_buffer_) {
    return false;
  }
  CHECK_NOTNULL(image_publishers_[COLOR]);
  bool has_subscriber = image_publishers_[COLOR]->get_subscription_count() > 0;
  if (enable_colored_point_cloud_ && depth_registration_cloud_pub_->get_subscription_count() > 0) {
    has_subscriber = true;
  }
  if (!has_subscriber) {
    return false;
  }
  if (metadata_publishers_.count(COLOR) &&
      metadata_publishers_[COLOR]->get_subscription_count() > 0) {
    has_subscriber = true;
  }
  if (camera_info_publishers_.count(COLOR) &&
      camera_info_publishers_[COLOR]->get_subscription_count() > 0) {
    has_subscriber = true;
  }
  bool is_decoded = false;
  if (!frame) {
    return false;
  }

#if defined(USE_RK_HW_DECODER) || defined(USE_NV_HW_DECODER)
  if (frame && frame->getFormat() != OB_FORMAT_RGB888) {
    if (frame->getFormat() == OB_FORMAT_MJPG && jpeg_decoder_) {
      CHECK_NOTNULL(jpeg_decoder_.get());
      CHECK_NOTNULL(rgb_buffer_);
      auto video_frame = frame->as<ob::ColorFrame>();
      bool ret = jpeg_decoder_->decode(video_frame, rgb_buffer_);
      if (!ret) {
        RCLCPP_ERROR_STREAM(logger_, "Decode frame failed");
        is_decoded = false;

      } else {
        is_decoded = true;
      }
    }
  }
#endif
  if (!is_decoded) {
    auto video_frame = softwareDecodeColorFrame(frame);
    if (!video_frame) {
      RCLCPP_ERROR_STREAM(logger_, "Failed to convert frame to video frame");
      return false;
    }
    CHECK_NOTNULL(buffer);
    memcpy(rgb_buffer_, video_frame->getData(), video_frame->getDataSize());
    return true;
  }
  return true;
}

std::shared_ptr<ob::Frame> OBCameraNode::decodeIRMJPGFrame(
    const std::shared_ptr<ob::Frame> &frame) {
  if (frame == nullptr) {
    return nullptr;
  }
  if (frame->getFormat() == OB_FORMAT_MJPEG &&
      (frame->getType() == OB_FRAME_IR || frame->getType() == OB_FRAME_IR_LEFT ||
       frame->getType() == OB_FRAME_IR_RIGHT)) {
    auto video_frame = frame->as<ob::IRFrame>();

    cv::Mat mjpgMat(1, video_frame->getDataSize(), CV_8UC1, video_frame->getData());
    cv::Mat irRawMat = cv::imdecode(mjpgMat, cv::IMREAD_GRAYSCALE);

    std::shared_ptr<ob::Frame> irFrame =
        ob::FrameFactory::createVideoFrame(video_frame->getType(), video_frame->getFormat(),
                                           video_frame->getWidth(), video_frame->getHeight(), 0);

    uint32_t buffer_size = irRawMat.rows * irRawMat.cols * irRawMat.channels();

    if (buffer_size > irFrame->getDataSize()) {
      RCLCPP_ERROR_STREAM(logger_,
                          "Insufficient buffer size allocation,failed to decode ir mjpg frame!");
      return nullptr;
    }

    memcpy(irFrame->getData(), irRawMat.data, buffer_size);
    ob::FrameHelper::setFrameDeviceTimestamp(irFrame, video_frame->getTimeStampUs());
    ob::FrameHelper::setFrameDeviceTimestampUs(irFrame, video_frame->getTimeStampUs());
    ob::FrameHelper::setFrameSystemTimestamp(irFrame, video_frame->getSystemTimeStampUs());
    return irFrame;
  }

  return frame;
}

void OBCameraNode::updateStreamInfo(const std::shared_ptr<ob::Frame> &frame,
                                    VideoStreamInfo &stream_info) {
  uint64_t current_timestamp_us = getFrameTimestampUs(frame);
  uint64_t duration_us = current_timestamp_us - stream_info.last_frame_time;
  double dst_duration_us = 0.0;
  int dst_fps = 0;
  stream_index_pair dst_frame_type;

  if (current_timestamp_us < stream_info.last_frame_time) {
    RCLCPP_INFO_STREAM(logger_, "[WARNING] current_timestamp_us "
                                    << current_timestamp_us << " stream_info.last_frame_time "
                                    << stream_info.last_frame_time << "\n");
  }

  switch (stream_info.frame_type) {
    case OB_FRAME_COLOR:
      dst_frame_type = stream_index_pair{OB_STREAM_COLOR, 0};
      break;
    case OB_FRAME_DEPTH:
      dst_frame_type = stream_index_pair{OB_STREAM_DEPTH, 0};
      break;
    case OB_FRAME_IR_LEFT:
      dst_frame_type = stream_index_pair{OB_STREAM_IR_LEFT, 0};
      break;
    case OB_FRAME_IR_RIGHT:
      dst_frame_type = stream_index_pair{OB_STREAM_IR_RIGHT, 0};
      break;
    default:
      RCLCPP_INFO_STREAM(logger_,
                         "[WARNING] Unknown frame_type " << stream_info.frame_type << "\n");
      return;
  }

  if (interleave_frame_enable_ && interleave_skip_enable_) {
    dst_fps = fps_[dst_frame_type] / 2;
  } else {
    dst_fps = fps_[dst_frame_type];
  }
  dst_duration_us = (1000000.0 / dst_fps) + delta_duration_us_;
  // dst_fps 30 dst_duration_us 34333.3
  // RCLCPP_WARN_STREAM(
  //     logger_, "[WARNING] dst_fps " << dst_fps << " dst_duration_us " << dst_duration_us <<
  //     "\n");

  if (duration_us > dst_duration_us) {
    RCLCPP_INFO_STREAM(logger_, "[WARNING] Frame interval for frame_type "
                                    << stream_info.frame_type << " exceeded "
                                    << dst_duration_us / 1000.0
                                    << " ms. Interval: " << duration_us / 1000.0 << " ms\n");
  }

  stream_info.frame_count++;

  if (stream_info.frame_count % dst_fps == 0) {
    double elapsed_seconds =
        (current_timestamp_us - stream_info.last_fps_calculation_time) / 1000000.0;

    if (elapsed_seconds > 0) {
      int frames_interval = stream_info.frame_count - stream_info.last_fps_frame_count;
      stream_info.frame_rate = frames_interval / elapsed_seconds;

      if (stream_info.frame_rate < (dst_fps - delta_fps_)) {
        RCLCPP_INFO_STREAM(logger_, "[WARNING] Frame rate for frame_type "
                                        << stream_info.frame_type << ": " << stream_info.frame_rate
                                        << " FPS"
                                        << " frames_interval " << frames_interval
                                        << " elapsed_seconds " << elapsed_seconds << "\n");
        RCLCPP_INFO_STREAM(logger_, "[WARNING] stream_info.frame_rate "
                                        << stream_info.frame_rate << " dst_fps - delta_fps_ "
                                        << dst_fps - delta_fps_ << "\n");
      }

      stream_info.last_fps_calculation_time = current_timestamp_us;
      stream_info.last_fps_frame_count = stream_info.frame_count;
    }
  }

  stream_info.last_frame_time = current_timestamp_us;
}

void OBCameraNode::onNewFrameCallback(const std::shared_ptr<ob::Frame> &frame,
                                      const stream_index_pair &stream_index) {
  if (frame == nullptr) {
    return;
  }
  CHECK_NOTNULL(image_publishers_[stream_index]);
  bool has_subscriber = image_publishers_[stream_index]->get_subscription_count() > 0;
  has_subscriber =
      has_subscriber || camera_info_publishers_[stream_index]->get_subscription_count() > 0;
  has_subscriber =
      has_subscriber || (metadata_publishers_.count(stream_index) &&
                         metadata_publishers_[stream_index]->get_subscription_count() > 0);
  if (!has_subscriber) {
    return;
  }
  std::shared_ptr<ob::VideoFrame> video_frame;
  if (frame->getType() == OB_FRAME_COLOR) {
    // updateStreamInfo(frame, color_stream_info_);
    if (interleave_frame_enable_ && interleave_skip_enable_) {
      interleave_skip_color_index_++;
      RCLCPP_DEBUG(logger_, "interleave filter skip interleave_skip_color_index_: %d",
                   interleave_skip_color_index_);
      if (interleave_skip_color_index_ % 2 == 0) {
        RCLCPP_DEBUG(logger_, "interleave filter skip frame type: %d", frame->getType());
        return;
      }
      updateStreamInfo(frame, color_stream_info_);
    }
    video_frame = frame->as<ob::ColorFrame>();
  } else if (frame->getType() == OB_FRAME_DEPTH) {
    // updateStreamInfo(frame, depth_stream_info_);
    if (interleave_frame_enable_ && interleave_skip_enable_) {
      interleave_skip_depth_index_++;
      RCLCPP_DEBUG(logger_, "interleave filter skip interleave_skip_index_: %d",
                   interleave_skip_depth_index_);
      if (interleave_skip_depth_index_ % 2 == 0) {
        RCLCPP_DEBUG(logger_, "interleave filter skip frame type: %d", frame->getType());
        return;
      }
      updateStreamInfo(frame, depth_stream_info_);
    }
    video_frame = frame->as<ob::DepthFrame>();
  } else if (frame->getType() == OB_FRAME_IR || frame->getType() == OB_FRAME_IR_LEFT ||
             frame->getType() == OB_FRAME_IR_RIGHT) {
    video_frame = frame->as<ob::IRFrame>();

    // interleave filter speckle or flood ir
<<<<<<< HEAD
    if (interleave_frame_enable_ && interleave_skip_enable_) {
=======
    if (interleave_skip_enable_) {
>>>>>>> a8a4ee2a
      RCLCPP_DEBUG(logger_, "interleave filter skip interleave_skip_index_: %d",
                   interleave_skip_index_);
      if (video_frame->getMetadataValue(OB_FRAME_METADATA_TYPE_HDR_SEQUENCE_INDEX) ==
          interleave_skip_index_) {
        RCLCPP_DEBUG(logger_, "interleave filter skip frame type: %d", frame->getType());
        return;
      }
<<<<<<< HEAD
      if (frame->getType() == OB_FRAME_IR_LEFT) {
        updateStreamInfo(frame, left_ir_stream_info_);
      }
      if (frame->getType() == OB_FRAME_IR_RIGHT) {
        updateStreamInfo(frame, right_ir_stream_info_);
      }
    }

=======
    }
>>>>>>> a8a4ee2a
  } else {
    RCLCPP_ERROR(logger_, "Unsupported frame type: %d", frame->getType());
    return;
  }
  if (!video_frame) {
    RCLCPP_ERROR(logger_, "Failed to convert frame to video frame");
    return;
  }
  int width = static_cast<int>(video_frame->getWidth());
  int height = static_cast<int>(video_frame->getHeight());
  auto frame_timestamp = getFrameTimestampUs(frame);
  auto timestamp = fromUsToROSTime(frame_timestamp);
  auto device_info = device_->getDeviceInfo();
  CHECK_NOTNULL(device_info);
  auto pid = device_info->getPid();
  OBCameraIntrinsic intrinsic;
  OBCameraDistortion distortion;
  if (isGemini335PID(pid)) {
    auto stream_profile = frame->getStreamProfile();
    CHECK_NOTNULL(stream_profile);
    auto video_stream_profile = stream_profile->as<ob::VideoStreamProfile>();
    CHECK_NOTNULL(video_stream_profile);
    intrinsic = video_stream_profile->getIntrinsic();
    distortion = video_stream_profile->getDistortion();
  } else {
    auto camera_params = pipeline_->getCameraParam();
    intrinsic = stream_index.first == OB_STREAM_COLOR ? camera_params.rgbIntrinsic
                                                      : camera_params.depthIntrinsic;
    distortion = stream_index.first == OB_STREAM_COLOR ? camera_params.rgbDistortion
                                                       : camera_params.depthDistortion;
    if (pid == DABAI_MAX_PID) {
      // use color param
      intrinsic = camera_params.rgbIntrinsic;
      distortion = camera_params.rgbDistortion;
    }
  }
  std::string frame_id = optical_frame_id_[stream_index];
  if (depth_registration_ && stream_index == DEPTH) {
    frame_id = depth_aligned_frame_id_[stream_index];
  }
  if (stream_index == COLOR && enable_color_undistortion_) {
    memset(&distortion, 0, sizeof(distortion));
  }
  auto camera_info = convertToCameraInfo(intrinsic, distortion, width);
  camera_info.header.stamp = timestamp;
  camera_info.header.frame_id = frame_id;
  camera_info.width = width;
  camera_info.height = height;
  if (frame->getType() == OB_FRAME_IR_RIGHT && enable_stream_[INFRA1]) {
    auto stream_profile = frame->getStreamProfile();
    CHECK_NOTNULL(stream_profile);
    auto video_stream_profile = stream_profile->as<ob::VideoStreamProfile>();
    CHECK_NOTNULL(video_stream_profile);
    auto left_video_profile = stream_profile_[INFRA1]->as<ob::VideoStreamProfile>();
    CHECK_NOTNULL(left_video_profile);
    auto ex = video_stream_profile->getExtrinsicTo(left_video_profile);
    float fx = camera_info.k.at(0);
    float fy = camera_info.k.at(4);
    camera_info.p.at(3) = -fx * ex.trans[0] / 1000.0 + 0.0;
    camera_info.p.at(7) = -fy * ex.trans[1] / 1000.0 + 0.0;
  }
  CHECK(camera_info_publishers_.count(stream_index) > 0);
  camera_info_publishers_[stream_index]->publish(camera_info);
  if (isGemini335PID(pid)) {
    publishMetadata(frame, stream_index, camera_info.header);
  }
  CHECK_NOTNULL(image_publishers_[stream_index]);
  if (image_publishers_[stream_index]->get_subscription_count() == 0) {
    return;
  }
  auto &image = images_[stream_index];
  if (image.empty() || image.cols != width || image.rows != height) {
    image.create(height, width, image_format_[stream_index]);
  }
  if (frame->getType() == OB_FRAME_COLOR && !is_color_frame_decoded_) {
    RCLCPP_ERROR(logger_, "color frame is not decoded");
    return;
  }
  if (frame->getType() == OB_FRAME_COLOR && frame->format() != OB_FORMAT_Y8 &&
      frame->format() != OB_FORMAT_Y16 && frame->format() != OB_FORMAT_BGRA &&
      frame->format() != OB_FORMAT_RGBA && image_publishers_[COLOR]->get_subscription_count() > 0) {
    memcpy(image.data, rgb_buffer_, video_frame->getWidth() * video_frame->getHeight() * 3);
  } else {
    memcpy(image.data, video_frame->getData(), video_frame->getDataSize());
  }
  if (stream_index == DEPTH) {
    auto depth_scale = video_frame->as<ob::DepthFrame>()->getValueScale();
    image = image * depth_scale;
  }
  sensor_msgs::msg::Image::UniquePtr image_msg(new sensor_msgs::msg::Image());

  cv_bridge::CvImage(std_msgs::msg::Header(), encoding_[stream_index], image)
      .toImageMsg(*image_msg);
  CHECK_NOTNULL(image_msg.get());
  image_msg->header.stamp = timestamp;
  image_msg->is_bigendian = false;
  image_msg->step = width * unit_step_size_[stream_index];
  image_msg->header.frame_id = frame_id;
  CHECK(image_publishers_.count(stream_index) > 0);
  saveImageToFile(stream_index, image, *image_msg);
  image_publishers_[stream_index]->publish(std::move(image_msg));
  if (stream_index == COLOR && enable_color_undistortion_ &&
      color_undistortion_publisher_->get_subscription_count() > 0) {
    auto undistorted_image = undistortImage(image, intrinsic, distortion);
    sensor_msgs::msg::Image::UniquePtr undistorted_image_msg(new sensor_msgs::msg::Image());
    cv_bridge::CvImage(std_msgs::msg::Header(), encoding_[stream_index], undistorted_image)
        .toImageMsg(*undistorted_image_msg);
    CHECK_NOTNULL(undistorted_image_msg.get());
    undistorted_image_msg->header.stamp = timestamp;
    undistorted_image_msg->is_bigendian = false;
    undistorted_image_msg->step = width * unit_step_size_[stream_index];
    undistorted_image_msg->header.frame_id = frame_id;
    color_undistortion_publisher_->publish(std::move(undistorted_image_msg));
  }
}

void OBCameraNode::publishMetadata(const std::shared_ptr<ob::Frame> &frame,
                                   const stream_index_pair &stream_index,
                                   const std_msgs::msg::Header &header) {
  if (metadata_publishers_.count(stream_index) == 0) {
    return;
  }
  auto metadata_publisher = metadata_publishers_[stream_index];
  if (metadata_publisher->get_subscription_count() == 0) {
    return;
  }
  orbbec_camera_msgs::msg::Metadata metadata_msg;
  metadata_msg.header = header;
  nlohmann::json json_data;

  for (int i = 0; i < OB_FRAME_METADATA_TYPE_COUNT; i++) {
    auto meta_data_type = static_cast<OBFrameMetadataType>(i);
    std::string field_name = metaDataTypeToString(meta_data_type);
    if (!frame->hasMetadata(meta_data_type)) {
      continue;
    }
    int64_t value = frame->getMetadataValue(meta_data_type);
    json_data[field_name] = value;
  }
  metadata_msg.json_data = json_data.dump(2);
  metadata_publisher->publish(metadata_msg);
}

void OBCameraNode::saveImageToFile(const stream_index_pair &stream_index, const cv::Mat &image,
                                   const sensor_msgs::msg::Image &image_msg) {
  if (save_images_[stream_index]) {
    auto now = std::chrono::system_clock::now();
    auto in_time_t = std::chrono::system_clock::to_time_t(now);
    auto us =
        std::chrono::duration_cast<std::chrono::microseconds>(now.time_since_epoch()) % 1000000;

    std::stringstream ss;
    ss << std::put_time(std::localtime(&in_time_t), "%Y%m%d_%H%M%S");
    ss << "_" << std::setw(6) << std::setfill('0') << us.count();
    auto current_path = std::filesystem::current_path().string();
    auto fps = fps_[stream_index];
    int index = save_images_count_[stream_index];
    std::string file_suffix = stream_index == COLOR ? ".png" : ".raw";
    std::string filename = current_path + "/image/" + stream_name_[stream_index] + "_" +
                           std::to_string(image_msg.width) + "x" +
                           std::to_string(image_msg.height) + "_" + std::to_string(fps) + "hz_" +
                           ss.str() + "_" + std::to_string(index) + file_suffix;
    if (!std::filesystem::exists(current_path + "/image")) {
      std::filesystem::create_directory(current_path + "/image");
    }
    RCLCPP_INFO_STREAM(logger_, "Saving image to " << filename);
    if (stream_index.first == OB_STREAM_COLOR) {
      auto image_to_save =
          cv_bridge::toCvCopy(image_msg, sensor_msgs::image_encodings::BGR8)->image;
      cv::imwrite(filename, image_to_save);
    } else if (stream_index.first == OB_STREAM_IR || stream_index.first == OB_STREAM_IR_LEFT ||
               stream_index.first == OB_STREAM_IR_RIGHT || stream_index.first == OB_STREAM_DEPTH) {
      std::ofstream ofs(filename, std::ios::out | std::ios::binary);
      if (!ofs.is_open()) {
        RCLCPP_ERROR_STREAM(logger_, "Failed to open file: " << filename);
        return;
      }
      if (image.isContinuous()) {
        ofs.write(reinterpret_cast<const char *>(image.data), image.total() * image.elemSize());
      } else {
        int rows = image.rows;
        int cols = image.cols * image.channels();
        for (int r = 0; r < rows; ++r) {
          ofs.write(reinterpret_cast<const char *>(image.ptr<uchar>(r)), cols);
        }
      }
      ofs.close();
    } else {
      RCLCPP_ERROR_STREAM(logger_, "Unsupported stream type: " << stream_index.first);
    }
    if (++save_images_count_[stream_index] >= max_save_images_count_) {
      save_images_[stream_index] = false;
    }
  }
}

void OBCameraNode::onNewIMUFrameSyncOutputCallback(const std::shared_ptr<ob::Frame> &accelframe,
                                                   const std::shared_ptr<ob::Frame> &gryoframe) {
  if (!is_camera_node_initialized_) {
    return;
  }
  if (!imu_gyro_accel_publisher_) {
    RCLCPP_ERROR_STREAM(logger_, "stream Accel Gryo publisher not initialized");
    return;
  }
  bool has_subscriber = imu_gyro_accel_publisher_->get_subscription_count() > 0;
  has_subscriber = has_subscriber || imu_info_publishers_[GYRO]->get_subscription_count() > 0;
  has_subscriber = has_subscriber || imu_info_publishers_[ACCEL]->get_subscription_count() > 0;
  if (!has_subscriber) {
    return;
  }
  auto imu_msg = sensor_msgs::msg::Imu();
  setDefaultIMUMessage(imu_msg);

  imu_msg.header.frame_id = imu_optical_frame_id_;
  auto frame_timestamp = getFrameTimestampUs(accelframe);
  auto timestamp = fromUsToROSTime(frame_timestamp);
  imu_msg.header.stamp = timestamp;
  auto gyro_frame = gryoframe->as<ob::GyroFrame>();
  auto gyro_info = createIMUInfo(GYRO);
  gyro_info.header = imu_msg.header;
  gyro_info.header.frame_id = imu_optical_frame_id_;
  imu_info_publishers_[GYRO]->publish(gyro_info);
  auto gyroData = gyro_frame->getValue();
  imu_msg.angular_velocity.x = gyroData.x - gyro_info.bias[0];
  imu_msg.angular_velocity.y = gyroData.y - gyro_info.bias[1];
  imu_msg.angular_velocity.z = gyroData.z - gyro_info.bias[2];
  auto accel_frame = accelframe->as<ob::AccelFrame>();
  auto accelData = accel_frame->getValue();
  auto accel_info = createIMUInfo(ACCEL);
  imu_msg.linear_acceleration.x = accelData.x - accel_info.bias[0];
  imu_msg.linear_acceleration.y = accelData.y - accel_info.bias[1];
  imu_msg.linear_acceleration.z = accelData.z - accel_info.bias[2];
  imu_info_publishers_[ACCEL]->publish(accel_info);
  imu_gyro_accel_publisher_->publish(imu_msg);
}

void OBCameraNode::onNewIMUFrameCallback(const std::shared_ptr<ob::Frame> &frame,
                                         const stream_index_pair &stream_index) {
  if (!is_camera_node_initialized_) {
    return;
  }
  if (!imu_publishers_.count(stream_index)) {
    RCLCPP_ERROR_STREAM(logger_,
                        "stream " << stream_name_[stream_index] << " publisher not initialized");
    return;
  }
  bool has_subscriber = imu_publishers_[stream_index]->get_subscription_count() > 0;
  has_subscriber =
      has_subscriber || imu_info_publishers_[stream_index]->get_subscription_count() > 0;
  if (!has_subscriber) {
    return;
  }
  auto imu_msg = sensor_msgs::msg::Imu();
  setDefaultIMUMessage(imu_msg);
  imu_msg.header.frame_id = optical_frame_id_[stream_index];
  auto timestamp = fromUsToROSTime(frame->getTimeStampUs());

  imu_msg.header.stamp = timestamp;
  auto imu_info = createIMUInfo(stream_index);
  imu_info.header = imu_msg.header;
  imu_info.header.frame_id = imu_optical_frame_id_;
  imu_info_publishers_[stream_index]->publish(imu_info);
  if (frame->getType() == OB_FRAME_GYRO) {
    auto gyro_frame = frame->as<ob::GyroFrame>();
    auto data = gyro_frame->getValue();
    imu_msg.angular_velocity.x = data.x - imu_info.bias[0];
    imu_msg.angular_velocity.y = data.y - imu_info.bias[1];
    imu_msg.angular_velocity.z = data.z - imu_info.bias[2];
  } else if (frame->getType() == OB_FRAME_ACCEL) {
    auto accel_frame = frame->as<ob::AccelFrame>();
    auto data = accel_frame->getValue();
    imu_msg.linear_acceleration.x = data.x - imu_info.bias[0];
    imu_msg.linear_acceleration.y = data.y - imu_info.bias[1];
    imu_msg.linear_acceleration.z = data.z - imu_info.bias[2];
  } else {
    RCLCPP_ERROR(logger_, "Unsupported IMU frame type");
    return;
  }
  imu_publishers_[stream_index]->publish(imu_msg);
}

void OBCameraNode::setDefaultIMUMessage(sensor_msgs::msg::Imu &imu_msg) {
  imu_msg.header.frame_id = "imu_link";
  imu_msg.orientation.x = 0.0;
  imu_msg.orientation.y = 0.0;
  imu_msg.orientation.z = 0.0;
  imu_msg.orientation.w = 0.0;

  imu_msg.orientation_covariance = {-1.0, 0.0, 0.0, 0.0, 0.0, 0.0, 0.0, 0.0, 0.0};
  imu_msg.linear_acceleration_covariance = {
      liner_accel_cov_, 0.0, 0.0, 0.0, liner_accel_cov_, 0.0, 0.0, 0.0, liner_accel_cov_};
  imu_msg.angular_velocity_covariance = {
      angular_vel_cov_, 0.0, 0.0, 0.0, angular_vel_cov_, 0.0, 0.0, 0.0, angular_vel_cov_};
}

sensor_msgs::msg::Imu OBCameraNode::createUnitIMUMessage(const IMUData &accel_data,
                                                         const IMUData &gyro_data) {
  sensor_msgs::msg::Imu imu_msg;
  rclcpp::Time timestamp(gyro_data.timestamp_);
  imu_msg.header.stamp = timestamp;
  imu_msg.angular_velocity.x = gyro_data.data_.x();
  imu_msg.angular_velocity.y = gyro_data.data_.y();
  imu_msg.angular_velocity.z = gyro_data.data_.z();

  imu_msg.linear_acceleration.x = accel_data.data_.x();
  imu_msg.linear_acceleration.y = accel_data.data_.y();
  imu_msg.linear_acceleration.z = accel_data.data_.z();
  return imu_msg;
}

std::optional<OBCameraParam> OBCameraNode::findDefaultCameraParam() {
  auto camera_params = device_->getCalibrationCameraParamList();
  for (size_t i = 0; i < camera_params->count(); i++) {
    auto param = camera_params->getCameraParam(i);
    int depth_w = param.depthIntrinsic.width;
    int depth_h = param.depthIntrinsic.height;
    int color_w = param.rgbIntrinsic.width;
    int color_h = param.rgbIntrinsic.height;
    if ((depth_w * height_[DEPTH] == depth_h * width_[DEPTH]) &&
        (color_w * height_[COLOR] == color_h * width_[COLOR])) {
      return param;
    }
  }
  return {};
}

std::optional<OBCameraParam> OBCameraNode::getDepthCameraParam() {
  auto camera_params = device_->getCalibrationCameraParamList();
  for (size_t i = 0; i < camera_params->count(); i++) {
    auto param = camera_params->getCameraParam(i);
    int depth_w = param.depthIntrinsic.width;
    int depth_h = param.depthIntrinsic.height;
    if (depth_w == width_[DEPTH] && depth_h == height_[DEPTH]) {
      RCLCPP_INFO_STREAM(logger_, "getCameraDepthParam w: " << depth_w << ",h:" << depth_h);
      return param;
    }
  }

  for (size_t i = 0; i < camera_params->count(); i++) {
    auto param = camera_params->getCameraParam(i);
    int depth_w = param.depthIntrinsic.width;
    int depth_h = param.depthIntrinsic.height;
    if (depth_w * height_[DEPTH] == depth_h * width_[DEPTH]) {
      RCLCPP_INFO_STREAM(logger_, "getCameraDepthParam w: " << depth_w << ",h:" << depth_h);
      return param;
    }
  }
  return {};
}

std::optional<OBCameraParam> OBCameraNode::getColorCameraParam() {
  auto camera_params = device_->getCalibrationCameraParamList();
  for (size_t i = 0; i < camera_params->count(); i++) {
    auto param = camera_params->getCameraParam(i);
    int color_w = param.rgbIntrinsic.width;
    int color_h = param.rgbIntrinsic.height;
    if (color_w == width_[COLOR] && color_h == height_[COLOR]) {
      RCLCPP_INFO_STREAM(logger_, "getColorCameraParam w: " << color_w << ",h:" << color_h);
      return param;
    }
  }

  for (size_t i = 0; i < camera_params->count(); i++) {
    auto param = camera_params->getCameraParam(i);
    int color_w = param.rgbIntrinsic.width;
    int color_h = param.rgbIntrinsic.height;
    if (color_w * height_[COLOR] == color_h * width_[COLOR]) {
      RCLCPP_INFO_STREAM(logger_, "getColorCameraParam w: " << color_w << ",h:" << color_h);
      return param;
    }
  }
  return {};
}

void OBCameraNode::publishStaticTF(const rclcpp::Time &t, const tf2::Vector3 &trans,
                                   const tf2::Quaternion &q, const std::string &from,
                                   const std::string &to) {
  geometry_msgs::msg::TransformStamped msg;
  msg.header.stamp = t;
  msg.header.frame_id = from;
  msg.child_frame_id = to;
  msg.transform.translation.x = trans[2] / 1000.0;
  msg.transform.translation.y = -trans[0] / 1000.0;
  msg.transform.translation.z = -trans[1] / 1000.0;
  msg.transform.rotation.x = q.getX();
  msg.transform.rotation.y = q.getY();
  msg.transform.rotation.z = q.getZ();
  msg.transform.rotation.w = q.getW();
  static_tf_msgs_.push_back(msg);
}

void OBCameraNode::calcAndPublishStaticTransform() {
  tf2::Quaternion quaternion_optical, zero_rot;
  zero_rot.setRPY(0.0, 0.0, 0.0);
  quaternion_optical.setRPY(-M_PI / 2, 0.0, -M_PI / 2);
  tf2::Vector3 zero_trans(0, 0, 0);
  auto base_stream_profile = stream_profile_[base_stream_];
  auto device_info = device_->getDeviceInfo();
  CHECK_NOTNULL(device_info);
  auto pid = device_info->getPid();
  if (!base_stream_profile) {
    RCLCPP_ERROR_STREAM(logger_, "Failed to get base stream profile");
    return;
  }
  CHECK_NOTNULL(base_stream_profile.get());
  for (const auto &item : stream_profile_) {
    auto stream_index = item.first;

    auto stream_profile = item.second;
    if (!stream_profile) {
      continue;
    }
    OBExtrinsic ex;
    try {
      ex = stream_profile->getExtrinsicTo(base_stream_profile);
    } catch (const ob::Error &e) {
      RCLCPP_ERROR_STREAM(logger_, "Failed to get " << stream_name_[stream_index]
                                                    << " extrinsic: " << e.getMessage());
      ex = OBExtrinsic({{1, 0, 0, 0, 1, 0, 0, 0, 1}, {0, 0, 0}});
    }

    auto Q = rotationMatrixToQuaternion(ex.rot);
    Q = quaternion_optical * Q * quaternion_optical.inverse();
    tf2::Vector3 trans(ex.trans[0], ex.trans[1], ex.trans[2]);
    auto timestamp = node_->now();
    if (stream_index.first != base_stream_.first) {
      if (stream_index.first == OB_STREAM_IR_RIGHT && base_stream_.first == OB_STREAM_DEPTH) {
        trans[0] = std::abs(trans[0]);  // because left and right ir calibration is error
      }
      publishStaticTF(timestamp, trans, Q, frame_id_[base_stream_], frame_id_[stream_index]);
    }
    publishStaticTF(timestamp, zero_trans, quaternion_optical, frame_id_[stream_index],
                    optical_frame_id_[stream_index]);
    RCLCPP_INFO_STREAM(logger_, "Publishing static transform from " << stream_name_[stream_index]
                                                                    << " to "
                                                                    << stream_name_[base_stream_]);
    RCLCPP_INFO_STREAM(logger_, "Translation " << trans[0] << ", " << trans[1] << ", " << trans[2]);
    RCLCPP_INFO_STREAM(logger_, "Rotation " << Q.getX() << ", " << Q.getY() << ", " << Q.getZ()
                                            << ", " << Q.getW());
  }

  if ((pid == FEMTO_BOLT_PID || pid == FEMTO_MEGA_PID) && enable_stream_[DEPTH] &&
      enable_stream_[COLOR]) {
    // calc depth to color

    CHECK_NOTNULL(stream_profile_[COLOR]);
    auto depth_to_color_extrinsics = base_stream_profile->getExtrinsicTo(stream_profile_[COLOR]);
    auto Q = rotationMatrixToQuaternion(depth_to_color_extrinsics.rot);
    Q = quaternion_optical * Q * quaternion_optical.inverse();
    publishStaticTF(node_->now(), zero_trans, Q, camera_link_frame_id_, frame_id_[base_stream_]);
  } else {
    publishStaticTF(node_->now(), zero_trans, zero_rot, camera_link_frame_id_,
                    frame_id_[base_stream_]);
  }

  if (enable_stream_[DEPTH] && enable_stream_[COLOR]) {
    static const char *frame_id = "depth_to_color_extrinsics";
    OBExtrinsic ex;
    try {
      ex = base_stream_profile->getExtrinsicTo(stream_profile_[COLOR]);
    } catch (const ob::Error &e) {
      RCLCPP_ERROR_STREAM(logger_,
                          "Failed to get " << frame_id << " extrinsic: " << e.getMessage());
      ex = OBExtrinsic({{1, 0, 0, 0, 1, 0, 0, 0, 1}, {0, 0, 0}});
    }
    depth_to_other_extrinsics_[COLOR] = ex;
    auto ex_msg = obExtrinsicsToMsg(ex, frame_id);
    CHECK_NOTNULL(depth_to_other_extrinsics_publishers_[COLOR]);
    depth_to_other_extrinsics_publishers_[COLOR]->publish(ex_msg);
  }

  if (enable_stream_[DEPTH] && enable_stream_[INFRA0]) {
    static const char *frame_id = "depth_to_ir_extrinsics";
    OBExtrinsic ex;
    try {
      ex = base_stream_profile->getExtrinsicTo(stream_profile_[INFRA0]);
    } catch (const ob::Error &e) {
      RCLCPP_ERROR_STREAM(logger_,
                          "Failed to get " << frame_id << " extrinsic: " << e.getMessage());
      ex = OBExtrinsic({{1, 0, 0, 0, 1, 0, 0, 0, 1}, {0, 0, 0}});
    }
    depth_to_other_extrinsics_[INFRA0] = ex;
    auto ex_msg = obExtrinsicsToMsg(ex, frame_id);
    CHECK_NOTNULL(depth_to_other_extrinsics_publishers_[INFRA0]);
    depth_to_other_extrinsics_publishers_[INFRA0]->publish(ex_msg);
  }
  if (enable_stream_[DEPTH] && enable_stream_[INFRA1]) {
    static const char *frame_id = "depth_to_left_ir_extrinsics";
    OBExtrinsic ex;
    try {
      ex = base_stream_profile->getExtrinsicTo(stream_profile_[INFRA1]);
    } catch (const ob::Error &e) {
      RCLCPP_ERROR_STREAM(logger_,
                          "Failed to get " << frame_id << " extrinsic: " << e.getMessage());
      ex = OBExtrinsic({{1, 0, 0, 0, 1, 0, 0, 0, 1}, {0, 0, 0}});
    }
    depth_to_other_extrinsics_[INFRA1] = ex;
    auto ex_msg = obExtrinsicsToMsg(ex, frame_id);
    CHECK_NOTNULL(depth_to_other_extrinsics_publishers_[INFRA1]);
    depth_to_other_extrinsics_publishers_[INFRA1]->publish(ex_msg);
  }
  if (enable_stream_[DEPTH] && enable_stream_[INFRA2]) {
    static const char *frame_id = "depth_to_right_ir_extrinsics";
    OBExtrinsic ex;
    try {
      ex = base_stream_profile->getExtrinsicTo(stream_profile_[INFRA2]);
    } catch (const ob::Error &e) {
      RCLCPP_ERROR_STREAM(logger_,
                          "Failed to get " << frame_id << " extrinsic: " << e.getMessage());
      ex = OBExtrinsic({{1, 0, 0, 0, 1, 0, 0, 0, 1}, {0, 0, 0}});
    }
    ex.trans[0] = -std::abs(ex.trans[0]);
    depth_to_other_extrinsics_[INFRA2] = ex;
    auto ex_msg = obExtrinsicsToMsg(ex, frame_id);
    CHECK_NOTNULL(depth_to_other_extrinsics_publishers_[INFRA2]);
    depth_to_other_extrinsics_publishers_[INFRA2]->publish(ex_msg);
  }
  if (enable_stream_[DEPTH] && enable_stream_[ACCEL]) {
    static const char *frame_id = "depth_to_accel_extrinsics";
    OBExtrinsic ex;
    try {
      ex = base_stream_profile->getExtrinsicTo(stream_profile_[ACCEL]);
    } catch (const ob::Error &e) {
      RCLCPP_ERROR_STREAM(logger_,
                          "Failed to get " << frame_id << " extrinsic: " << e.getMessage());
      ex = OBExtrinsic({{1, 0, 0, 0, 1, 0, 0, 0, 1}, {0, 0, 0}});
    }
    depth_to_other_extrinsics_[ACCEL] = ex;
    auto ex_msg = obExtrinsicsToMsg(ex, frame_id);
    CHECK_NOTNULL(depth_to_other_extrinsics_publishers_[ACCEL]);
    depth_to_other_extrinsics_publishers_[ACCEL]->publish(ex_msg);
  }
  if (enable_stream_[DEPTH] && enable_stream_[GYRO]) {
    static const char *frame_id = "depth_to_gyro_extrinsics";
    OBExtrinsic ex;
    try {
      ex = base_stream_profile->getExtrinsicTo(stream_profile_[GYRO]);
    } catch (const ob::Error &e) {
      RCLCPP_ERROR_STREAM(logger_,
                          "Failed to get " << frame_id << " extrinsic: " << e.getMessage());
      ex = OBExtrinsic({{1, 0, 0, 0, 1, 0, 0, 0, 1}, {0, 0, 0}});
    }
    depth_to_other_extrinsics_[GYRO] = ex;
    auto ex_msg = obExtrinsicsToMsg(ex, frame_id);
    CHECK_NOTNULL(depth_to_other_extrinsics_publishers_[GYRO]);
    depth_to_other_extrinsics_publishers_[GYRO]->publish(ex_msg);
  }
}

void OBCameraNode::publishStaticTransforms() {
  if (!publish_tf_) {
    return;
  }
  static_tf_broadcaster_ = std::make_shared<tf2_ros::StaticTransformBroadcaster>(node_);
  dynamic_tf_broadcaster_ = std::make_shared<tf2_ros::TransformBroadcaster>(node_);
  calcAndPublishStaticTransform();
  if (tf_publish_rate_ > 0) {
    tf_thread_ = std::make_shared<std::thread>([this]() { publishDynamicTransforms(); });
  } else {
    static_tf_broadcaster_->sendTransform(static_tf_msgs_);
  }
}

void OBCameraNode::publishDynamicTransforms() {
  RCLCPP_WARN(logger_, "Publishing dynamic camera transforms (/tf) at %g Hz", tf_publish_rate_);
  std::mutex mu;
  std::unique_lock<std::mutex> lock(mu);
  while (rclcpp::ok() && is_running_) {
    tf_cv_.wait_for(lock, std::chrono::milliseconds((int)(1000.0 / tf_publish_rate_)),
                    [this] { return (!(is_running_)); });
    {
      rclcpp::Time t = node_->now();
      for (auto &msg : static_tf_msgs_) {
        msg.header.stamp = t;
      }
      dynamic_tf_broadcaster_->sendTransform(static_tf_msgs_);
    }
  }
}

template <typename T>
T lerp(const T &a, const T &b, const double t) {
  return a * (1.0 - t) + b * t;
}

void OBCameraNode::FillImuDataLinearInterpolation(const IMUData &imu_data,
                                                  std::deque<sensor_msgs::msg::Imu> &imu_msgs) {
  imu_history_.push_back(imu_data);
  stream_index_pair steam_index(imu_data.stream_);
  imu_msgs.clear();
  std::deque<IMUData> gyros_data;
  IMUData accel0, accel1, current_imu;
  while (!imu_history_.empty()) {
    current_imu = imu_history_.front();
    imu_history_.pop_front();
    if (accel0.isSet() && current_imu.stream_ == ACCEL) {
      accel0 = current_imu;
    } else if (accel0.isSet() && current_imu.stream_ == ACCEL) {
      accel1 = current_imu;
      const double dt = accel1.timestamp_ - accel0.timestamp_;
      while (!gyros_data.empty()) {
        auto current_gyro = gyros_data.front();
        gyros_data.pop_front();
        const double alpha = (current_gyro.timestamp_ - accel0.timestamp_) / dt;
        IMUData current_accel(ACCEL, lerp(accel0.data_, accel1.data_, alpha),
                              current_gyro.timestamp_);
        imu_msgs.push_back((createUnitIMUMessage(current_accel, current_gyro)));
      }
      accel0 = accel1;
    } else if (accel0.isSet() && current_imu.timestamp_ >= accel0.timestamp_ &&
               current_imu.stream_ == GYRO) {
      gyros_data.push_back(current_imu);
    }
  }
  imu_history_.push_back(current_imu);
}

void OBCameraNode::FillImuDataCopy(const IMUData &imu_data,
                                   std::deque<sensor_msgs::msg::Imu> &imu_msgs) {
  stream_index_pair steam_index(imu_data.stream_);
  if (steam_index == ACCEL) {
    accel_data_ = imu_data;
    return;
  }
  if (accel_data_.isSet()) {
    return;
  }
  imu_msgs.push_back(createUnitIMUMessage(accel_data_, imu_data));
}

bool OBCameraNode::setupFormatConvertType(OBFormat format) {
  switch (format) {
    case OB_FORMAT_RGB888:
      return true;
    case OB_FORMAT_I420:
      format_convert_filter_.setFormatConvertType(FORMAT_I420_TO_RGB888);
      break;
    case OB_FORMAT_MJPG:
      format_convert_filter_.setFormatConvertType(FORMAT_MJPEG_TO_RGB888);
      break;
    case OB_FORMAT_YUYV:
      format_convert_filter_.setFormatConvertType(FORMAT_YUYV_TO_RGB888);
      break;
    case OB_FORMAT_NV21:
      format_convert_filter_.setFormatConvertType(FORMAT_NV21_TO_RGB888);
      break;
    case OB_FORMAT_NV12:
      format_convert_filter_.setFormatConvertType(FORMAT_NV12_TO_RGB888);
      break;
    case OB_FORMAT_UYVY:
      format_convert_filter_.setFormatConvertType(FORMAT_UYVY_TO_RGB888);
      break;
    default:
      return false;
  }
  return true;
}

bool OBCameraNode::isGemini335PID(uint32_t pid) {
  return pid == GEMINI_335_PID || pid == GEMINI_330_PID || pid == GEMINI_336_PID ||
         pid == GEMINI_335L_PID || pid == GEMINI_330L_PID || pid == GEMINI_336L_PID ||
         pid == GEMINI_335LG_PID || pid == GEMINI_336LG_PID || pid == GEMINI_335LE_PID ||
         pid == GEMINI_336LE_PID;
}

orbbec_camera_msgs::msg::IMUInfo OBCameraNode::createIMUInfo(
    const stream_index_pair &stream_index) {
  orbbec_camera_msgs::msg::IMUInfo imu_info;
  imu_info.header.frame_id = optical_frame_id_[stream_index];
  imu_info.header.stamp = node_->now();
  auto imu_profile = stream_profile_[stream_index];
  if (stream_index == GYRO) {
    auto gyro_profile = stream_profile_[stream_index]->as<ob::GyroStreamProfile>();
    auto gyro_intrinsics = gyro_profile->getIntrinsic();
    imu_info.noise_density = gyro_intrinsics.noiseDensity;
    imu_info.random_walk = gyro_intrinsics.randomWalk;
    imu_info.reference_temperature = gyro_intrinsics.referenceTemp;
    imu_info.bias = {gyro_intrinsics.bias[0], gyro_intrinsics.bias[1], gyro_intrinsics.bias[2]};
    imu_info.scale_misalignment = {
        gyro_intrinsics.scaleMisalignment[0], gyro_intrinsics.scaleMisalignment[1],
        gyro_intrinsics.scaleMisalignment[2], gyro_intrinsics.scaleMisalignment[3],
        gyro_intrinsics.scaleMisalignment[4], gyro_intrinsics.scaleMisalignment[5],
        gyro_intrinsics.scaleMisalignment[6], gyro_intrinsics.scaleMisalignment[7],
        gyro_intrinsics.scaleMisalignment[8]};
    imu_info.temperature_slope = {
        gyro_intrinsics.tempSlope[0], gyro_intrinsics.tempSlope[1], gyro_intrinsics.tempSlope[2],
        gyro_intrinsics.tempSlope[3], gyro_intrinsics.tempSlope[4], gyro_intrinsics.tempSlope[5],
        gyro_intrinsics.tempSlope[6], gyro_intrinsics.tempSlope[7], gyro_intrinsics.tempSlope[8]};
  } else if (stream_index == ACCEL) {
    auto accel_profile = stream_profile_[stream_index]->as<ob::AccelStreamProfile>();
    auto accel_intrinsics = accel_profile->getIntrinsic();
    imu_info.noise_density = accel_intrinsics.noiseDensity;
    imu_info.random_walk = accel_intrinsics.randomWalk;
    imu_info.reference_temperature = accel_intrinsics.referenceTemp;
    imu_info.bias = {accel_intrinsics.bias[0], accel_intrinsics.bias[1], accel_intrinsics.bias[2]};
    imu_info.gravity = {accel_intrinsics.gravity[0], accel_intrinsics.gravity[1],
                        accel_intrinsics.gravity[2]};
    imu_info.scale_misalignment = {
        accel_intrinsics.scaleMisalignment[0], accel_intrinsics.scaleMisalignment[1],
        accel_intrinsics.scaleMisalignment[2], accel_intrinsics.scaleMisalignment[3],
        accel_intrinsics.scaleMisalignment[4], accel_intrinsics.scaleMisalignment[5],
        accel_intrinsics.scaleMisalignment[6], accel_intrinsics.scaleMisalignment[7],
        accel_intrinsics.scaleMisalignment[8]};
    imu_info.temperature_slope = {accel_intrinsics.tempSlope[0], accel_intrinsics.tempSlope[1],
                                  accel_intrinsics.tempSlope[2], accel_intrinsics.tempSlope[3],
                                  accel_intrinsics.tempSlope[4], accel_intrinsics.tempSlope[5],
                                  accel_intrinsics.tempSlope[6], accel_intrinsics.tempSlope[7],
                                  accel_intrinsics.tempSlope[8]};
  }

  return imu_info;
}

}  // namespace orbbec_camera<|MERGE_RESOLUTION|>--- conflicted
+++ resolved
@@ -804,27 +804,6 @@
   return 0;
 }
 
-<<<<<<< HEAD
-int OBCameraNode::init_interleave_hdr_param() {
-  device_->setIntProperty(OB_PROP_FRAME_INTERLEAVE_CONFIG_INDEX_INT, 1);
-  device_->setIntProperty(OB_PROP_LASER_CONTROL_INT, hdr_index1_laser_control_);
-  device_->setIntProperty(OB_PROP_DEPTH_EXPOSURE_INT, hdr_index1_depth_exposure_);
-  device_->setIntProperty(OB_PROP_DEPTH_GAIN_INT, hdr_index1_depth_gain_);
-  device_->setIntProperty(OB_PROP_IR_BRIGHTNESS_INT, hdr_index1_ir_brightness_);
-  device_->setIntProperty(OB_PROP_IR_AE_MAX_EXPOSURE_INT, hdr_index1_ir_ae_max_exposure_);
-
-  // set interleaveae
-  device_->setIntProperty(OB_PROP_FRAME_INTERLEAVE_CONFIG_INDEX_INT, 0);
-  device_->setIntProperty(OB_PROP_LASER_CONTROL_INT, hdr_index0_laser_control_);
-  device_->setIntProperty(OB_PROP_DEPTH_EXPOSURE_INT, hdr_index0_depth_exposure_);
-  device_->setIntProperty(OB_PROP_DEPTH_GAIN_INT, hdr_index0_depth_gain_);
-  device_->setIntProperty(OB_PROP_IR_BRIGHTNESS_INT, hdr_index0_ir_brightness_);
-  device_->setIntProperty(OB_PROP_IR_AE_MAX_EXPOSURE_INT, hdr_index0_ir_ae_max_exposure_);
-  return 0;
-}
-
-=======
->>>>>>> a8a4ee2a
 int OBCameraNode::init_interleave_laser_param() {
   device_->setIntProperty(OB_PROP_FRAME_INTERLEAVE_CONFIG_INDEX_INT, 1);
   device_->setIntProperty(OB_PROP_LASER_CONTROL_INT, laser_index1_laser_control_);
@@ -842,10 +821,6 @@
   device_->setIntProperty(OB_PROP_IR_AE_MAX_EXPOSURE_INT, laser_index0_ir_ae_max_exposure_);
   return 0;
 }
-<<<<<<< HEAD
-
-=======
->>>>>>> a8a4ee2a
 void OBCameraNode::startStreams() {
   if (pipeline_ != nullptr) {
     pipeline_.reset();
@@ -854,22 +829,6 @@
 
   try {
     setupPipelineConfig();
-<<<<<<< HEAD
-
-    if (interleave_frame_enable_) {
-      // set interleave mode
-      if (interleave_ae_mode_ == "hdr") {
-        RCLCPP_INFO_STREAM(logger_, "Setting interleave mode to hdr");
-        device_->loadFrameInterleave("hdr interleave");
-        init_interleave_hdr_param();
-      } else if (interleave_ae_mode_ == "laser") {
-        RCLCPP_INFO_STREAM(logger_, "Setting interleave mode to laser");
-        device_->loadFrameInterleave("laser interleave");
-        init_interleave_laser_param();
-      } else {
-        RCLCPP_INFO_STREAM(logger_, "Setting interleave mode to nothing");
-      }
-=======
     // set interleave mode
     if (interleave_ae_mode_ == "hdr" && interleave_frame_enable_) {
       RCLCPP_INFO_STREAM(logger_, "Setting interleave mode to hdr");
@@ -881,7 +840,6 @@
       init_interleave_laser_param();
     } else {
       RCLCPP_INFO_STREAM(logger_, "Setting interleave mode to nothing");
->>>>>>> a8a4ee2a
     }
 
     pipeline_->start(pipeline_config_, [this](const std::shared_ptr<ob::FrameSet> &frame_set) {
@@ -1005,10 +963,6 @@
   }
   try {
     pipeline_->stop();
-<<<<<<< HEAD
-
-=======
->>>>>>> a8a4ee2a
     // disable interleave frame
     if ((interleave_ae_mode_ == "hdr") || (interleave_ae_mode_ == "laser")) {
       RCLCPP_INFO_STREAM(logger_, "current interleave_ae_mode_: " << interleave_ae_mode_);
@@ -1020,10 +974,6 @@
                             interleave_frame_enable_);
       }
     }
-<<<<<<< HEAD
-
-=======
->>>>>>> a8a4ee2a
   } catch (const ob::Error &e) {
     RCLCPP_ERROR_STREAM(logger_, "Failed to stop pipeline: " << e.getMessage());
   } catch (...) {
@@ -1395,12 +1345,9 @@
                                   << laser_index0_ir_brightness_
                                   << " laser_index0_ir_ae_max_exposure_ "
                                   << laser_index0_ir_ae_max_exposure_ << "\n");
-<<<<<<< HEAD
 
   setAndGetNodeParameter<double>(delta_duration_us_, "delta_duration_us", 5000.0);
   setAndGetNodeParameter<int>(delta_fps_, "delta_fps", 2);
-=======
->>>>>>> a8a4ee2a
 }
 
 void OBCameraNode::setupTopics() {
@@ -2269,11 +2216,7 @@
     video_frame = frame->as<ob::IRFrame>();
 
     // interleave filter speckle or flood ir
-<<<<<<< HEAD
     if (interleave_frame_enable_ && interleave_skip_enable_) {
-=======
-    if (interleave_skip_enable_) {
->>>>>>> a8a4ee2a
       RCLCPP_DEBUG(logger_, "interleave filter skip interleave_skip_index_: %d",
                    interleave_skip_index_);
       if (video_frame->getMetadataValue(OB_FRAME_METADATA_TYPE_HDR_SEQUENCE_INDEX) ==
@@ -2281,7 +2224,6 @@
         RCLCPP_DEBUG(logger_, "interleave filter skip frame type: %d", frame->getType());
         return;
       }
-<<<<<<< HEAD
       if (frame->getType() == OB_FRAME_IR_LEFT) {
         updateStreamInfo(frame, left_ir_stream_info_);
       }
@@ -2290,9 +2232,6 @@
       }
     }
 
-=======
-    }
->>>>>>> a8a4ee2a
   } else {
     RCLCPP_ERROR(logger_, "Unsupported frame type: %d", frame->getType());
     return;
